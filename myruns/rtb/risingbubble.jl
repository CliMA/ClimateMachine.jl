# # [Rising Thermal Bubble](@id EX-RTB-docs)
#
# In this example, we demonstrate the usage of the `ClimateMachine`
# [AtmosModel](@ref AtmosModel-docs) machinery to solve the fluid
# dynamics of a thermal perturbation in a neutrally stratified background state
# defined by its uniform potential temperature. We solve a flow in a
# [`FlatOrientation`](@ref LESConfig) (Box) configuration - this is
# representative of a large-eddy simulation. Several versions of the problem
# setup may be found in literature, but the general idea is to examine the
# vertical ascent of a thermal _bubble_ (we can interpret these as simple
# representation of convective updrafts).
#
# ## Description of experiment
# 1) Dry Rising Bubble (circular potential temperature perturbation)
# 2) Boundaries
#    - `Impenetrable(FreeSlip())` - no momentum flux, no mass flux through
#      walls.
#    - `Impermeable()` - non-porous walls, i.e. no diffusive fluxes through
#       walls.
#    - Laterally periodic
# 3) Domain - 2500m (horizontal) x 2500m (horizontal) x 2500m (vertical)
# 4) Resolution - 50m effective resolution
# 5) Total simulation time - 1000s
# 6) Mesh Aspect Ratio (Effective resolution) 1:1
# 7) Overrides defaults for
#    - CPU Initialisation
#    - Time integrator
#    - Sources
#    - Smagorinsky Coefficient
# 8) Default settings can be found in `src/Driver/<files>.jl`

#md # !!! note
#md #     This experiment setup assumes that you have installed the
#md #     `ClimateMachine` according to the instructions on the landing page.
#md #     We assume the users' familiarity with the conservative form of the
#md #     equations of motion for a compressible fluid (see the
#md #     [`AtmosModel`](@ref AtmosModel-docs) page).
#md #
#md #     The following topics are covered in this example
#md #     - Package requirements
#md #     - Defining a `model` subtype for the set of conservation equations
#md #     - Defining the initial conditions
#md #     - Applying boundary conditions
#md #     - Applying source terms
#md #     - Choosing a turbulence model
#md #     - Adding tracers to the model
#md #     - Choosing a time-integrator
#md #     - Choosing diagnostics (output) configurations
#md #
#md #     The following topics are not covered in this example
#md #     - Defining new boundary conditions
#md #     - Defining new turbulence models
#md #     - Building new time-integrators
#md #     - Adding diagnostic variables (beyond a standard pre-defined list of
#md #       variables)
#
# ## Boilerplate (Using Modules)
#
# #### [Skip Section](@ref init)
#
# Before setting up our experiment, we recognize that we need to import some
# pre-defined functions from other packages. Julia allows us to use existing
# modules (variable workspaces), or write our own to do so.  Complete
# documentation for the Julia module system can be found
# [here](https://docs.julialang.org/en/v1/manual/modules/#).

# We need to use the `ClimateMachine` module! This imports all functions
# specific to atmospheric and ocean flow modelling.  While we do not cover the
# ins-and-outs of the contents of each of these we provide brief descriptions
# of the utility of each of the loaded packages.
using ClimateMachine
ClimateMachine.init()

using ClimateMachine.Atmos
# - Required so that we inherit the appropriate model types for the large-eddy
#   simulation (LES) and global-circulation-model (GCM) configurations.
using ClimateMachine.ConfigTypes
# - Required so that we may define diagnostics configurations, e.g. choice of
#   file-writer, choice of output variable sets, output-frequency and directory,
using ClimateMachine.Diagnostics
# - Required so that we may define (or utilise existing functions) functions
#   that are `called-back` or executed at frequencies of either timesteps,
#   simulation-time, or wall-clock time.
using ClimateMachine.GenericCallbacks
# - Required so we load the appropriate functions for the time-integration
#   component. Contains ODESolver methods.
using ClimateMachine.ODESolvers
# - Required for utility of spatial filtering functions (e.g. positivity
#   preservation)
using ClimateMachine.Mesh.Filters
# - Required so functions for computation of moist thermodynamic quantities is
#   enabled.
using ClimateMachine.MoistThermodynamics
# - Required so we may access our variable arrays by a sensible naming
#   convention rather than by numerical array indices.
using ClimateMachine.VariableTemplates
# - Required so we may access planet parameters
#   ([CLIMAParameters](https://CliMA.github.io/CLIMAParameters.jl/latest/)
#   specific to this problem include the gas constant, specific heats,
#   mean-sea-level pressure, gravity and the Smagorinsky coefficient)

# In ClimateMachine we use `StaticArrays` for our variable arrays.
using StaticArrays
# We also use the `Test` package to help with unit tests and continuous
# integration systems to design sensible tests for our experiment to ensure new
# / modified blocks of code don't damage the fidelity of the physics. The test
# defined within this experiment is not a unit test for a specific
# subcomponent, but ensures time-integration of the defined problem conditions
# within a reasonable tolerance. Immediately useful macros and functions from
# this include `@test` and `@testset` which will allow us to define the testing
# parameter sets.
using Test

using CLIMAParameters
using CLIMAParameters.Atmos.SubgridScale: C_smag
using CLIMAParameters.Planet: R_d, cp_d, cv_d, MSLP, grav
struct EarthParameterSet <: AbstractEarthParameterSet end
const param_set = EarthParameterSet()

# ## [Initial Conditions](@id init)
# This example of a rising thermal bubble can be classified as an initial value
# problem. We must (at the very least) assign values for the initial variables
# in a sensible manner. This example demonstrates the use of functions defined
# in the [`MoistThermodynamics`](@ref MoistThermodynamics-docs) package to
# generate the appropriate initial state for our problem.

#md # !!! note
#md #     The following variables are assigned in the initial condition
#md #     - `state.ρ` = Scalar quantity for initial density profile
#md #     - `state.ρu`= 3-component vector for initial momentum profile
#md #     - `state.ρe`= Scalar quantity for initial total-energy profile
#md #       humidity
#md #     - `state.tracers.ρχ` = Vector of four tracers (here, for demonstration
#md #       only; we can interpret these as dye injections for visualisation
#md #       purposes)
function init_risingbubble!(bl, state, aux, (x, y, z), t)
    # Problem float-type
    FT = eltype(state)

    # Unpack constant parameters
    R_gas::FT = R_d(bl.param_set)
    c_p::FT = cp_d(bl.param_set)
    c_v::FT = cv_d(bl.param_set)
    p0::FT = MSLP(bl.param_set)
    _grav::FT = grav(bl.param_set)
    γ::FT = c_p / c_v

    # Define bubble center and background potential temperature
    xc::FT = 5000
    yc::FT = 1000
    zc::FT = 2000
    r = sqrt((x - xc)^2 + (z - zc)^2)
    #r = sqrt((x - xc)^2 + (y - yc)^2 + (z - zc)^2)
    rc::FT = 2000
    # TODO: clean this up, or add convenience function:
    # This is configured in the reference hydrostatic state
    θ_ref::FT = bl.ref_state.virtual_temperature_profile.T_surface
    Δθ::FT = 0
    θamplitude = FT(2)
    
    # Compute temperature difference over bubble region
    if r <= rc
        #Δθ = FT(5) * cospi(r / rc / 2)
        Δθ = θamplitude * (1.0 - r/rc)
    end

    # Compute perturbed thermodynamic state:
    θ = θ_ref + Δθ                                      # potential temperature
    π_exner = FT(1) - _grav / (c_p * θ) * z             # exner pressure
    ρ = p0 / (R_gas * θ) * (π_exner)^(c_v / R_gas)      # density
    T = θ * π_exner
    e_int = internal_energy(bl.param_set, T)
    ts = PhaseDry(bl.param_set, e_int, ρ)
    ρu = SVector(FT(0), FT(0), FT(0))                   # momentum
    #State (prognostic) variable assignment
    e_kin = FT(0)                                       # kinetic energy
    e_pot = gravitational_potential(bl.orientation, aux)# potential energy
    ρe_tot = ρ * total_energy(e_kin, e_pot, ts)         # total energy

    #
    # Tracers
    #
    # We want 4 tracers
    ntracers = 0
    
    #ρχ = FT(0)                                          # tracer

    ## We inject tracers at the initial condition at some specified z coordinates
    #if 500 < z <= 550
    #    ρχ += FT(0.05)
    #end

    # Define 4 tracers, (arbitrary scaling for this demo problem)
    #ρχ = SVector{ntracers, FT}(ρχ, ρχ / 2, ρχ / 3, ρχ / 4)

    # Assign State Variables
    state.ρ = ρ
    state.ρu = ρu
    state.ρe = ρe_tot
    #state.tracers.ρχ = ρχ
end

# ## [Model Configuration](@id config-helper)
# We define a configuration function to assist in prescribing the physical
# model. The purpose of this is to populate the
# [`ClimateMachine.AtmosLESConfiguration`](@ref LESConfig) with arguments
# appropriate to the problem being considered.
function config_risingbubble(FT, N, resolution, xmax, ymax, zmax)

    # Choose an Explicit Multi-rate Solver from the existing [ODESolvers](@ref
    # ODESolvers-docs) options Apply the outer constructor to define the
    # `ode_solver`. Here `AtmosAcousticGravityLinearModel` splits the
    # acoustic-gravity wave components from the advection-diffusion dynamics.
    # The 1D-IMEX method is less appropriate for the problem given the current
    # mesh aspect ratio (1:1)
<<<<<<< HEAD
    #=ode_solver = ClimateMachine.MultirateSolverType(
=======
#=    ode_solver = ClimateMachine.MultirateSolverType(
>>>>>>> bb869f64
        linear_model = AtmosAcousticGravityLinearModel,
        slow_method = LSRK144NiegemannDiehlBusch,
        fast_method = LSRK144NiegemannDiehlBusch,
        timestep_ratio = 10,
    )=#
    ode_solver = ClimateMachine.ExplicitSolverType(
        solver_method = LSRK144NiegemannDiehlBusch,
    )
<<<<<<< HEAD
=======
=#
    ode_solver = ClimateMachine.ExplicitSolverType(
        solver_method = LSRK144NiegemannDiehlBusch,
    )
>>>>>>> bb869f64
    
    # Since we want four tracers, we specify this and include the appropriate
    # diffusivity scaling coefficients (normally these would be physically
    # informed but for this demonstration we use integers corresponding to the
    # tracer index identifier)
    ntracers = 0
    #δ_χ = SVector{ntracers, FT}(1, 2, 3, 4)

    # The model coefficient for the turbulence closure is defined via the
    # [CLIMAParameters
    # package](https://CliMA.github.io/CLIMAParameters.jl/latest/) A reference
    # state for the linearisation step is also defined.
    T_surface = FT(300)
    T_min_ref = FT(0)
    T_profile = DryAdiabaticProfile{FT}(param_set, T_surface, T_min_ref)
    ref_state = HydrostaticState(T_profile)

    # The fun part! Here we assemble the `AtmosModel`.
    #md # !!! note
    #md #     Docs on model subcomponent options can be found here:
    #md #     - [`param_set`](https://CliMA.github.io/CLIMAParameters.jl/latest/)
    #md #     - [`turbulence`](@ref Turbulence-Closures-docs)
    #md #     - [`hyperdiffusion`](@ref Hyperdiffusion-docs)
    #md #     - [`source`](@ref atmos-sources)
    #md #     - [`tracers`](@ref Tracers-docs)
    #md #     - [`init_state`](@ref init)

    _C_smag = FT(C_smag(param_set))
    model = AtmosModel{FT}(
        AtmosLESConfigType,                           # Flow in a box, requires the AtmosLESConfigType
        param_set;                                    # Parameter set corresponding to earth parameters
        turbulence = SmagorinskyLilly(_C_smag),       # Turbulence closure model
        moisture = DryModel(),                        # Exclude moisture variables
        hyperdiffusion = StandardHyperDiffusion(60),  # Hyperdiffusion (4th order) model
        source = (Gravity(),),                        # Gravity is the only source term here
        ref_state = ref_state,                        # Reference state
        init_state_conservative = init_risingbubble!, # Apply the initial condition
    )

    # Finally, we pass a `Problem Name` string, the mesh information, and the
    # model type to  the [`AtmosLESConfiguration`] object.
    config = ClimateMachine.AtmosLESConfiguration(
        "DryRisingBubble",       # Problem title [String]
        N,                       # Polynomial order [Int]
        resolution,              # (Δx, Δy, Δz) effective resolution [m]
        xmax,                    # Domain maximum size [m]
        ymax,                    # Domain maximum size [m]
        zmax,                    # Domain maximum size [m]
        param_set,               # Parameter set.
        init_risingbubble!,      # Function specifying initial condition
        solver_type = ode_solver,# Time-integrator type
        model = model,           # Model type
    )
    return config
end

#md # !!! note
#md #     `Keywords` are used to specify some arguments (see appropriate source
#md #     files).

# ## [Diagnostics](@id config_diagnostics)
# Here we define the diagnostic configuration specific to this problem.
function config_diagnostics(driver_config, FT)
    interval = "10000steps"
    # ## Setup diagnostic output
    #
    # Choose frequency and resolution of output, and a diagnostics group (dgngrp)
    # which defines output variables. This needs to be defined in
    # [diagnostics](https://CliMA.github.io/ClimateMachine.jl/latest/generated/Diagnostics).
    interval = "1000steps"
    info = driver_config.config_info
    boundaries = [
        FT(0.0)     FT(0)    FT(0)
        FT(10000.0) FT(2000) FT(10000)
    ]
    resolution = (FT(60), FT(125), FT(60)) # in (m, m, m)
    interpol = ClimateMachine.InterpolationConfiguration(
        driver_config,
        boundaries,
        resolution,
    )
    
    dgn_config = setup_dump_state_and_aux_diagnostics(
        interval,
        driver_config.name,
        interpol = interpol,
        project = false, #true for Cubed sphere interpolation
    )
    
    dgngrp = setup_atmos_default_diagnostics(interval, driver_config.name)
    return ClimateMachine.DiagnosticsConfiguration([dgn_config])
end

function main()
    # These are essentially arguments passed to the
    # [`config_risingbubble`](@ref config-helper) function.  For type
    # consistency we explicitly define the problem floating-precision.
    FT = Float64
    # We need to specify the polynomial order for the DG discretization,
    # effective resolution, simulation end-time, the domain bounds, and the
    # courant-number for the time-integrator. Note how the time-integration
    # components `solver_config` are distinct from the spatial / model
    # components in `driver_config`. `init_on_cpu` is a helper keyword argument
    # that forces problem initialisation on CPU (thereby allowing the use of
    # random seeds, spline interpolants and other special functions at the
    # initialisation step.)
    N = 4
    Δh = FT(15.625)
    Δv = FT(15.625)
    resolution = (Δh, Δh, Δv)
    xmax = FT(10000)
    ymax = FT(62.5)
    zmax = FT(10000)
    t0 = FT(0)
<<<<<<< HEAD
    timeend = FT(1000)
    CFL = FT(1.7)

=======
    timeend = FT(1200)
    CFL = FT(1.7)
    
>>>>>>> bb869f64
    # Assign configurations so they can be passed to the `invoke!` function
    driver_config = config_risingbubble(FT, N, resolution, xmax, ymax, zmax)
    solver_config = ClimateMachine.SolverConfiguration(
        t0,
        timeend,
        driver_config,
        init_on_cpu = true,
        Courant_number = CFL,
    )
    #dgn_config = config_diagnostics(driver_config, FT)

    # User defined filter (TMAR positivity preserving filter)
    cbtmarfilter = GenericCallbacks.EveryXSimulationSteps(1) do (init = false)
        Filters.apply!(solver_config.Q, 6, solver_config.dg.grid, TMARFilter())
        nothing
    end

    # Invoke solver (calls `solve!` function for time-integrator), pass the driver, solver and diagnostic config
    # information.
    result = ClimateMachine.invoke!(
        solver_config;
        #diagnostics_config = dgn_config,
        user_callbacks = (cbtmarfilter,),
        check_euclidean_distance = true,
    )

    # Check that the solution norm is reasonable.
    #@test isapprox(result, FT(1); atol = 1.5e-3)
end

# The experiment definition is now complete. Time to run it.

# ## Running the Experiment
# `julia --project /experiments/AtmosLES/risingbubble.jl` will run the
# experiment from the main ClimateMachine.jl directory, with diagnostics output
# at the intervals specified in [`config_diagnostics`](@ref
# config_diagnostics).  You can also prescribe command line arguments (docs
# pending, `Driver.jl`) for simulation update and output specifications.  For
# rapid turnaround, we recommend that you run this experiment on a GPU.

# ## [Output Visualisation](@id output-viz)
#md # See the `ClimateMachine` [command line arguments](@ref ClimateMachine-args)
#md # for generating output.
#md #
#md # Given VTK output,
#md # - [VisIt](https://wci.llnl.gov/simulation/computer-codes/visit/)
#md # - [Paraview](https://wci.llnl.gov/simulation/computer-codes/visit/)
#md # are two commonly used programs for `.vtu` files.
#md #
#md # For NetCDF or JLD2 diagnostics you may use Julia's
#md # [`NCDatasets`](https://github.com/Alexander-Barth/NCDatasets.jl) and
#md # [`JLD2`](https://github.com/JuliaIO/JLD2.jl) packages with a suitable
#md # plotting program.

#

main()<|MERGE_RESOLUTION|>--- conflicted
+++ resolved
@@ -213,26 +213,16 @@
     # acoustic-gravity wave components from the advection-diffusion dynamics.
     # The 1D-IMEX method is less appropriate for the problem given the current
     # mesh aspect ratio (1:1)
-<<<<<<< HEAD
-    #=ode_solver = ClimateMachine.MultirateSolverType(
-=======
 #=    ode_solver = ClimateMachine.MultirateSolverType(
->>>>>>> bb869f64
         linear_model = AtmosAcousticGravityLinearModel,
         slow_method = LSRK144NiegemannDiehlBusch,
         fast_method = LSRK144NiegemannDiehlBusch,
         timestep_ratio = 10,
-    )=#
-    ode_solver = ClimateMachine.ExplicitSolverType(
-        solver_method = LSRK144NiegemannDiehlBusch,
-    )
-<<<<<<< HEAD
-=======
+    )
 =#
     ode_solver = ClimateMachine.ExplicitSolverType(
         solver_method = LSRK144NiegemannDiehlBusch,
     )
->>>>>>> bb869f64
     
     # Since we want four tracers, we specify this and include the appropriate
     # diffusivity scaling coefficients (normally these would be physically
@@ -347,15 +337,9 @@
     ymax = FT(62.5)
     zmax = FT(10000)
     t0 = FT(0)
-<<<<<<< HEAD
-    timeend = FT(1000)
-    CFL = FT(1.7)
-
-=======
     timeend = FT(1200)
     CFL = FT(1.7)
     
->>>>>>> bb869f64
     # Assign configurations so they can be passed to the `invoke!` function
     driver_config = config_risingbubble(FT, N, resolution, xmax, ymax, zmax)
     solver_config = ClimateMachine.SolverConfiguration(
