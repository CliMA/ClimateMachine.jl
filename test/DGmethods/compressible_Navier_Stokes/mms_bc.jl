using MPI
using CLIMA
using CLIMA.Topologies
using CLIMA.Grids
using CLIMA.DGmethods
using CLIMA.DGmethods.NumericalFluxes
using CLIMA.MPIStateArrays
using CLIMA.LowStorageRungeKuttaMethod
using CLIMA.ODESolvers
using CLIMA.GenericCallbacks
using LinearAlgebra
using StaticArrays
using Logging, Printf, Dates
using CLIMA.Vtk

@static if haspkg("CuArrays")
  using CUDAdrv
  using CUDAnative
  using CuArrays
  CuArrays.allowscalar(false)
  const ArrayTypes = (CuArray, )
else
  const ArrayTypes = (Array, )
end

import CLIMA.DGmethods: dimension, vars_aux, vars_state, vars_state_for_gradtransform, vars_gradtransform, vars_diffusive,
flux!, source!, wavespeed, boundarycondition!, gradtransform!, diffusive!,
init_aux!, init_state!, init_ode_param, init_ode_state



struct AtmosModel <: BalanceLaw
end

dimension(::AtmosModel) = 3
vars_aux(::AtmosModel) = (:x,:y,:z)
vars_state(::AtmosModel) = (:ρ, :ρu, :ρv, :ρw, :ρe)
vars_state_for_gradtransform(::AtmosModel) = (:ρ, :ρu, :ρv, :ρw)
vars_gradtransform(::AtmosModel) = (:u, :v, :w)
vars_diffusive(::AtmosModel) = (:τ11, :τ22, :τ33, :τ12, :τ13, :τ23)

function flux!(::AtmosModel, flux::Grad, state::State, diffusive::State, auxstate::State, t::Real)
  # preflux
  γ = γ_exact  
  ρinv = 1 / state.ρ
  u, v, w = ρinv * state.ρu, ρinv * state.ρv, ρinv * state.ρw
  P = (γ-1)*(state.ρe - ρinv * (state.ρu^2 + state.ρv^2 + state.ρw^2) / 2)

  # invisc terms
  flux.ρ  = (state.ρu          , state.ρv          , state.ρw)
  flux.ρu = (u * state.ρu  + P , v * state.ρu      , w * state.ρu)
  flux.ρv = (u * state.ρv      , v * state.ρv + P  , w * state.ρv)
  flux.ρw = (u * state.ρw      , v * state.ρw      , w * state.ρw + P)
  flux.ρe = (u * (state.ρe + P), v * (state.ρe + P), w * (state.ρe + P))

  # viscous terms
  flux.ρu -= SVector(diffusive.τ11, diffusive.τ12, diffusive.τ13)
  flux.ρv -= SVector(diffusive.τ12, diffusive.τ22, diffusive.τ23)
  flux.ρw -= SVector(diffusive.τ13, diffusive.τ23, diffusive.τ33)

  flux.ρe -= SVector(u * diffusive.τ11 + v * diffusive.τ12 + w * diffusive.τ13,
                     u * diffusive.τ12 + v * diffusive.τ22 + w * diffusive.τ23,
                     u * diffusive.τ13 + v * diffusive.τ23 + w * diffusive.τ33)
end

function gradtransform!(::AtmosModel, transformstate::State, state::State, auxstate::State, t::Real)
  ρinv = 1 / state.ρ
  transformstate.u = ρinv * state.ρu
  transformstate.v = ρinv * state.ρv
  transformstate.w = ρinv * state.ρw
end

function diffusive!(::AtmosModel, diffusive::State, ∇transform::Grad, state::State, auxstate::State, t::Real)
  μ = μ_exact
  
  dudx, dudy, dudz = ∇transform.u
  dvdx, dvdy, dvdz = ∇transform.v
  dwdx, dwdy, dwdz = ∇transform.w

  # strains
  ϵ11 = dudx
  ϵ22 = dvdy
  ϵ33 = dwdz
  ϵ12 = (dudy + dvdx) / 2
  ϵ13 = (dudz + dwdx) / 2
  ϵ23 = (dvdz + dwdy) / 2

  # deviatoric stresses
  diffusive.τ11 = 2μ * (ϵ11 - (ϵ11 + ϵ22 + ϵ33) / 3)
  diffusive.τ22 = 2μ * (ϵ22 - (ϵ11 + ϵ22 + ϵ33) / 3)
  diffusive.τ33 = 2μ * (ϵ33 - (ϵ11 + ϵ22 + ϵ33) / 3)
  diffusive.τ12 = 2μ * ϵ12
  diffusive.τ13 = 2μ * ϵ13
  diffusive.τ23 = 2μ * ϵ23
end

function source!(::AtmosModel, source::State, state::State, aux::State, t::Real)
  source.ρ  = Sρ_g(t, aux.x, aux.y, aux.z, Val(3))
  source.ρu = SU_g(t, aux.x, aux.y, aux.z, Val(3))
  source.ρv = SV_g(t, aux.x, aux.y, aux.z, Val(3))
  source.ρw = SW_g(t, aux.x, aux.y, aux.z, Val(3))
  source.ρe = SE_g(t, aux.x, aux.y, aux.z, Val(3))
end

function wavespeed(::AtmosModel, nM, state::State, aux::State, t::Real)
  γ = γ_exact
  ρinv = 1 / state.ρ
  u, v, w = ρinv * state.ρu, ρinv * state.ρv, ρinv * state.ρw
  P = (γ-1)*(state.ρe - ρinv * (state.ρu^2 + state.ρv^2 + state.ρw^2) / 2)

  return abs(nM[1] * u + nM[2] * v + nM[3] * w) + sqrt(ρinv * γ * P)
end

function boundarycondition!(bl::AtmosModel, stateP::State, diffP::State, auxP::State, nM, stateM::State, diffM::State, auxM::State, bctype, t)
  init_state!(bl, stateP, auxP, (auxM.x, auxM.y, auxM.z), t)
end

function init_aux!(::AtmosModel, aux::State, (x,y,z))
  aux.x = x
  aux.y = y
  aux.z = z
end

function init_state!(bl::AtmosModel, state::State, aux::State, (x,y,z), t)
  dim = dimension(bl)
  state.ρ = ρ_g(t, x, y, z, Val(dim))
  state.ρu = U_g(t, x, y, z, Val(dim))
  state.ρv = V_g(t, x, y, z, Val(dim))
  state.ρw = W_g(t, x, y, z, Val(dim))
  state.ρe = E_g(t, x, y, z, Val(dim))
end

if !@isdefined integration_testing
  const integration_testing =
    parse(Bool, lowercase(get(ENV,"JULIA_CLIMA_INTEGRATION_TESTING","false")))
end

include("mms_solution_generated.jl")



# initial condition                     

function run(mpicomm, ArrayType, dim, topl, warpfun, N, timeend, DFloat, dt)

  grid = DiscontinuousSpectralElementGrid(topl,
                                          FloatType = DFloat,
                                          DeviceArray = ArrayType,
                                          polynomialorder = N,
                                          meshwarp = warpfun,
                                         )
  dg = DGModel(AtmosModel(),
               grid,
               Rusanov(),
               DefaultGradNumericalFlux())

<<<<<<< HEAD
  param = init_ode_param(dg)
  Q = init_ode_state(dg, param, DFloat(0))
  
  
  lsrk = LowStorageRungeKutta(dg, Q; dt = dt, t0 = 0)
=======
  # spacedisc = data needed for evaluating the right-hand side function
  numflux!(x...) = NumericalFluxes.rusanov!(x..., cns_flux!, wavespeed,
                                            preflux)
  bcstate! = dim == 2 ?  bcstate2D! : bcstate3D!
  numbcflux!(x...) = NumericalFluxes.rusanov_boundary_flux!(x..., cns_flux!,
                                                            bcstate!,
                                                            wavespeed, preflux)
  spacedisc = DGBalanceLaw(grid = grid,
                           length_state_vector = _nstate,
                           flux! = cns_flux!,
                           numerical_flux! = numflux!,
                           numerical_boundary_flux! = numbcflux!,
                           number_gradient_states = _ngradstates,
                           states_for_gradient_transform =
                             _states_for_gradient_transform,
                           number_viscous_states = _nviscstates,
                           gradient_transform! = velocities!,
                           viscous_transform! = compute_stresses!,
                           viscous_penalty! = stresses_penalty!,
                           viscous_boundary_penalty! =
                           stresses_boundary_penalty!,
                           auxiliary_state_length = _nauxstate,
                           auxiliary_state_initialization! =
                           auxiliary_state_initialization!,
                           source! = dim == 2 ? source2D! : source3D!)

  # This is a actual state/function that lives on the grid
  initialcondition(Q, x...) = initialcondition!(Val(dim), Q, DFloat(0), x...)
  Q = MPIStateArray(spacedisc, initialcondition)

  lsrk = LSRK54CarpenterKennedy(spacedisc, Q; dt = dt, t0 = 0)
>>>>>>> 95c6a559

  eng0 = norm(Q)
  @info @sprintf """Starting
  norm(Q₀) = %.16e""" eng0

  # Set up the information callback
  starttime = Ref(now())
  cbinfo = GenericCallbacks.EveryXWallTimeSeconds(60, mpicomm) do (s=false)
    if s
      starttime[] = now()
    else
      energy = norm(Q)
      @info @sprintf("""Update
                     simtime = %.16e
                     runtime = %s
                     norm(Q) = %.16e""", ODESolvers.gettime(lsrk),
                     Dates.format(convert(Dates.DateTime,
                                          Dates.now()-starttime[]),
                                  Dates.dateformat"HH:MM:SS"),
                     energy)
    end
  end

  # npoststates = 5
  # _P, _u, _v, _w, _ρinv = 1:npoststates
  # postnames = ("P", "u", "v", "w", "ρinv")
  # postprocessarray = MPIStateArray(spacedisc; nstate=npoststates)

  # step = [0]
  # mkpath("vtk")
  # cbvtk = GenericCallbacks.EveryXSimulationSteps(100) do (init=false)
  #   DGBalanceLawDiscretizations.dof_iteration!(postprocessarray, spacedisc,
  #                                              Q) do R, Q, QV, aux
  #     @inbounds let
  #       (R[_P], R[_u], R[_v], R[_w], R[_ρinv]) = preflux(Q)
  #     end
  #   end

  #   outprefix = @sprintf("vtk/cns_%dD_mpirank%04d_step%04d", dim,
  #                        MPI.Comm_rank(mpicomm), step[1])
  #   @debug "doing VTK output" outprefix
  #   writevtk(outprefix, Q, spacedisc, statenames,
  #            postprocessarray, postnames)
  #   step[1] += 1
  #   nothing
  # end

  solve!(Q, lsrk, param; timeend=timeend, callbacks=(cbinfo, ))
  # solve!(Q, lsrk, param; timeend=timeend, callbacks=(cbinfo, cbvtk))


  # Print some end of the simulation information
  engf = norm(Q)
  Qe = init_ode_state(dg, param, DFloat(timeend))

  engfe = norm(Qe)
  errf = euclidean_distance(Q, Qe)
  @info @sprintf """Finished
  norm(Q)                 = %.16e
  norm(Q) / norm(Q₀)      = %.16e
  norm(Q) - norm(Q₀)      = %.16e
  norm(Q - Qe)            = %.16e
  norm(Q - Qe) / norm(Qe) = %.16e
  """ engf engf/eng0 engf-eng0 errf errf / engfe
  errf
end

using Test
let
  MPI.Initialized() || MPI.Init()
  Sys.iswindows() || (isinteractive() && MPI.finalize_atexit())
  mpicomm = MPI.COMM_WORLD
  ll = uppercase(get(ENV, "JULIA_LOG_LEVEL", "INFO"))
  loglevel = ll == "DEBUG" ? Logging.Debug :
  ll == "WARN"  ? Logging.Warn  :
  ll == "ERROR" ? Logging.Error : Logging.Info
  logger_stream = MPI.Comm_rank(mpicomm) == 0 ? stderr : devnull
  global_logger(ConsoleLogger(logger_stream, loglevel))
  @static if haspkg("CUDAnative")
    device!(MPI.Comm_rank(mpicomm) % length(devices()))
  end

  polynomialorder = 4
  base_num_elem = 4
  expected_result = Array{Float64}(undef, 2, 3) # dim-1, lvl
  expected_result[1,1] = 1.6694692228358385e-01
  expected_result[1,2] = 5.4178716366661958e-03
  expected_result[1,3] = 2.3066909145467751e-04
  expected_result[2,1] = 3.3672363726626506e-02
  expected_result[2,2] = 1.7603808016182680e-03
  expected_result[2,3] = 9.1108327587381303e-05
  lvls = integration_testing ? size(expected_result, 2) : 1

  @testset "$(@__FILE__)" for ArrayType in ArrayTypes
    for DFloat in (Float64,) #Float32)
      result = zeros(DFloat, lvls)
      for dim = 3:3
        for l = 1:lvls
          if dim == 2
            Ne = (2^(l-1) * base_num_elem, 2^(l-1) * base_num_elem)
            brickrange = (range(DFloat(0); length=Ne[1]+1, stop=1),
                          range(DFloat(0); length=Ne[2]+1, stop=1))
            topl = BrickTopology(mpicomm, brickrange,
                                 periodicity = (false, false))
            dt = 1e-2 / Ne[1]
            warpfun = (x, y, _) -> begin
              (x + sin(x*y), y + sin(2*x*y), 0)
            end

          elseif dim == 3
            Ne = (2^(l-1) * base_num_elem, 2^(l-1) * base_num_elem)
            brickrange = (range(DFloat(0); length=Ne[1]+1, stop=1),
                          range(DFloat(0); length=Ne[2]+1, stop=1),
            range(DFloat(0); length=Ne[2]+1, stop=1))
            topl = BrickTopology(mpicomm, brickrange,
                                 periodicity = (false, false, false))
            dt = 5e-3 / Ne[1]
            warpfun = (x, y, z) -> begin
              (x + (x-1/2)*cos(2*π*y*z)/4,
               y + exp(sin(2π*(x*y+z)))/20,
              z + x/4 + y^2/2 + sin(x*y*z))
            end
          end
          timeend = 1
          nsteps = ceil(Int64, timeend / dt)
          dt = timeend / nsteps

          @info (ArrayType, DFloat, dim)
          result[l] = run(mpicomm, ArrayType, dim, topl, warpfun,
                          polynomialorder, timeend, DFloat, dt)
          @test result[l] ≈ DFloat(expected_result[dim-1, l])
        end
        if integration_testing
          @info begin
            msg = ""
            for l = 1:lvls-1
              rate = log2(result[l]) - log2(result[l+1])
              msg *= @sprintf("\n  rate for level %d = %e\n", l, rate)
            end
            msg
          end
        end
      end
    end
  end
end

isinteractive() || MPI.Finalize()

nothing<|MERGE_RESOLUTION|>--- conflicted
+++ resolved
@@ -154,45 +154,11 @@
                Rusanov(),
                DefaultGradNumericalFlux())
 
-<<<<<<< HEAD
   param = init_ode_param(dg)
   Q = init_ode_state(dg, param, DFloat(0))
   
   
-  lsrk = LowStorageRungeKutta(dg, Q; dt = dt, t0 = 0)
-=======
-  # spacedisc = data needed for evaluating the right-hand side function
-  numflux!(x...) = NumericalFluxes.rusanov!(x..., cns_flux!, wavespeed,
-                                            preflux)
-  bcstate! = dim == 2 ?  bcstate2D! : bcstate3D!
-  numbcflux!(x...) = NumericalFluxes.rusanov_boundary_flux!(x..., cns_flux!,
-                                                            bcstate!,
-                                                            wavespeed, preflux)
-  spacedisc = DGBalanceLaw(grid = grid,
-                           length_state_vector = _nstate,
-                           flux! = cns_flux!,
-                           numerical_flux! = numflux!,
-                           numerical_boundary_flux! = numbcflux!,
-                           number_gradient_states = _ngradstates,
-                           states_for_gradient_transform =
-                             _states_for_gradient_transform,
-                           number_viscous_states = _nviscstates,
-                           gradient_transform! = velocities!,
-                           viscous_transform! = compute_stresses!,
-                           viscous_penalty! = stresses_penalty!,
-                           viscous_boundary_penalty! =
-                           stresses_boundary_penalty!,
-                           auxiliary_state_length = _nauxstate,
-                           auxiliary_state_initialization! =
-                           auxiliary_state_initialization!,
-                           source! = dim == 2 ? source2D! : source3D!)
-
-  # This is a actual state/function that lives on the grid
-  initialcondition(Q, x...) = initialcondition!(Val(dim), Q, DFloat(0), x...)
-  Q = MPIStateArray(spacedisc, initialcondition)
-
-  lsrk = LSRK54CarpenterKennedy(spacedisc, Q; dt = dt, t0 = 0)
->>>>>>> 95c6a559
+  lsrk = LSRK54CarpenterKennedy(dg, Q; dt = dt, t0 = 0)
 
   eng0 = norm(Q)
   @info @sprintf """Starting
