--- conflicted
+++ resolved
@@ -99,27 +99,7 @@
 
 #const Δx = Lx / ((Nex * Npoly) + 1)
 #const Δy = Ly / ((Ney * Npoly) + 1)
-<<<<<<< HEAD
-
-
-
-@info @sprintf """ ----------------------------------------------------"""
-@info @sprintf """ ______ _      _____ __  ________      """     
-@info @sprintf """|  ____| |    |_   _|  ...  |  __  |   """  
-@info @sprintf """| |    | |      | | |   .   | |  | |     """ 
-@info @sprintf """| |    | |      | | | |   | | |__| |     """
-@info @sprintf """| |____| |____ _| |_| |   | | |  | |     """
-@info @sprintf """| _____|______|_____|_|   |_|_|  |_|     """
-@info @sprintf """                                        """
-@info @sprintf """ ----------------------------------------------------"""
-@info @sprintf """ Density current                                     """
-@info @sprintf """   Resolution:                                       """ 
-@info @sprintf """     (Nex, Ney) = (%d, %d)                           """ Nex Ney
-@info @sprintf """     (Δx, Δy)   = (%.2e, %.2e)                       """ Δx Δy
-@info @sprintf """ ----------------------------------------------------"""
-=======
 #const Δz = Lz / ((Nez * Npoly) + 1)
->>>>>>> b0d6b7c9
 
 # Smagorinsky model requirements : TODO move to SubgridScaleTurbulence module 
 const C_smag = 0.23
@@ -316,14 +296,9 @@
         
         #Richardson = (grav/θ) * dθdy / modSij
         #auxr = max(0.0, 1.0 - Richardson/Prandtl)
-<<<<<<< HEAD
-        ν_t = C_smag * C_smag * Δsqr * modSij #* sqrt(auxr)
-        k_e = ν_t * Prandtl/cp_d
-=======
         #ν_t = C_smag * C_smag * Δsqr * modSij #* sqrt(auxr)
         ν_t = 0.5
->>>>>>> b0d6b7c9
-        
+
         #--------------------------------------------
         # deviatoric stresses
         # Fix up index magic numbers
@@ -335,11 +310,7 @@
         VF[_τ23] = 2 * ν_t * S23
         
         # TODO: Viscous stresse come from SubgridScaleTurbulence module
-<<<<<<< HEAD
-        #VF[_qx], VF[_qy], VF[_qz] = D_e*dqdx, D_e*dqdy, D_e*dqdz
-=======
         #VF[_qx], VF[_qy], VF[_qz] = dqdx, dqdy, dqdz
->>>>>>> b0d6b7c9
         VF[_Tx], VF[_Ty], VF[_Tz] = dTdx, dTdy, dTdz
         
         #VF[_θx], VF[_θy], VF[_θz] = dθdx, dθdy, dθdz
