
# Load Modules 
using MPI
using CLIMA
using CLIMA.Topologies
using CLIMA.Grids
using CLIMA.DGBalanceLawDiscretizations
using CLIMA.DGBalanceLawDiscretizations.NumericalFluxes
using CLIMA.MPIStateArrays
using CLIMA.LowStorageRungeKuttaMethod
using CLIMA.ODESolvers
using CLIMA.GenericCallbacks
using LinearAlgebra
using StaticArrays
using Logging, Printf, Dates
using CLIMA.Vtk

if haspkg("CuArrays")
    using CUDAdrv
    using CUDAnative
    using CuArrays
    CuArrays.allowscalar(false)
    const ArrayType = CuArray
else
    const ArrayType = Array
end

# Prognostic equations: ρ, (ρu), (ρv), (ρw), (ρe_tot), (ρq_tot)
# For the dry example shown here, we load the moist thermodynamics module 
# and consider the dry equation set to be the same as the moist equations but
# with total specific humidity = 0. 
using CLIMA.MoistThermodynamics
using CLIMA.PlanetParameters: R_d, cp_d, grav, cv_d, MSLP, T_0

# State labels 
const _nstate = 6
const _ρ, _U, _V, _W, _E, _QT = 1:_nstate
const stateid = (ρid = _ρ, Uid = _U, Vid = _V, Wid = _W, Eid = _E, QTid = _QT)
const statenames = ("RHO", "U", "V", "W", "E", "QT")

# Viscous state labels
const _nviscstates = 17
const _τ11, _τ22, _τ33, _τ12, _τ13, _τ23, _qx, _qy, _qz, _Tx, _Ty, _Tz, _θx, _θy, _θz, _SijSij, _ν_e = 1:_nviscstates

# Gradient state labels
const _ngradstates = 6
const _states_for_gradient_transform = (_ρ, _U, _V, _W, _E, _QT)

if !@isdefined integration_testing
    const integration_testing =
        parse(Bool, lowercase(get(ENV,"JULIA_CLIMA_INTEGRATION_TESTING","false")))
    using Random
end

# Problem constants (TODO: parameters module (?))
const μ_sgs           = 100.0
const Prandtl         = 71 // 100
const Prandtl_t       = 1 // 3
const cp_over_prandtl = cp_d / Prandtl_t

# Problem description 
# --------------------
# 2D thermal perturbation (cold bubble) in a neutrally stratified atmosphere
# No wall-shear, lateral periodic boundaries with no-flux walls at the domain
# top and bottom. 
# Inviscid, Constant viscosity, StandardSmagorinsky, MinimumDissipation
# filters are tested against this benchmark problem
# TODO: link to module SubGridScaleTurbulence

#
# User Input
#
const numdims = 3

#
# Define grid size 
#
Δx    =  90
Δy    =  30
Δz    =  90
#
# OR:
#
# Set Δx < 0 and define  Nex, Ney, Nez:
#
(Nex, Ney, Nez) = (64, 16, 1)
Npoly = 4

# Physical domain extents 
(xmin, xmax) = (0, 25600)
(ymin, ymax) = (0,  6400) #VERTICAL
(zmin, zmax) = (0,  1000)


#Get Nex, Ney from resolution
Lx = xmax - xmin
Ly = ymax - ymin
Lz = zmax - ymin

<<<<<<< HEAD
ratiox = (Lx/Δx - 1)/Npoly
ratioy = (Ly/Δy - 1)/Npoly
ratioz = (Lz/Δz - 1)/Npoly
const Nex = ceil(Int64, ratiox)
const Ney = ceil(Int64, ratioy)
const Nez = ceil(Int64, ratioz)
=======
if ( Δx > 0)
    #
    # User defines the grid size:
    #
    ratiox = (Lx/Δx - 1)/Npoly
    ratioy = (Ly/Δy - 1)/Npoly
    ratioz = (Lz/Δz - 1)/Npoly
    Nex = ceil(Int64, ratiox)
    Ney = ceil(Int64, ratioy)
    Nez = ceil(Int64, ratioz)
    
else
    #
    # User defines the number of elements:
    #
    Δx = Lx / ((Nex * Npoly) + 1)
    Δy = Ly / ((Ney * Npoly) + 1)
    Δz = Lz / ((Nez * Npoly) + 1)
end
>>>>>>> 0ac9a4c7

# Smagorinsky model requirements : TODO move to SubgridScaleTurbulence module 
const C_smag = 0.23
# Equivalent grid-scale
#Δ = sqrt(Δx * Δy)
#const Δsqr = Δ * Δ

# Anisotropic grid computation
function anisotropic_coefficient_sgs(Δx, Δy, Δz)

    Δ = (Δx * Δy *  Δz)^(1/3)
    
    Δ_sorted = sort([Δx, Δy, Δz])  
    Δ_s1 = Δ_sorted[1]
    Δ_s2 = Δ_sorted[2]
    a1 = Δ_s1 / max(Δx,Δy,Δz) / (Npoly + 1)
    a2 = Δ_s2 / max(Δx,Δy,Δz) / (Npoly + 1)
    f_anisotropic = 1 + 2/27 * ((log(a1))^2 - log(a1)*log(a2) + (log(a2))^2 )
    
    Δ = Δ*f_anisotropic
    Δsqr = Δ * Δ
    
    return Δsqr
end

const Δsqr = anisotropic_coefficient_sgs(Δx, Δy, Δz)

# Anisotropic grid computation
function anisotropic_coefficient_sgs(Δx, Δy, Δz) 
  Δ_sorted = sort([Δx, Δy, Δz])  
  Δ_s1 = Δ_sorted[1]
  Δ_s2 = Δ_sorted[2]
  a1 = Δ_s1 / max(Δx,Δy, Δz) / (Npoly + 1)
  a2 = Δ_s2 / max(Δx,Δy, Δz) / (Npoly + 1)
  f_anisotropic = 1 + 2/27 * ((log(a1))^2 - log(a1)*log(a2) + (log(a2))^2 )  
  return f_anisotropic
end

const f_anisotropic = anisotropic_coefficient_sgs(Δx, Δy, Δz) 

@info @sprintf """ ----------------------------------------------------"""
@info @sprintf """   ______ _      _____ __  ________                  """     
@info @sprintf """  |  ____| |    |_   _|  ...  |  __  |               """  
@info @sprintf """  | |    | |      | | |   .   | |  | |               """ 
@info @sprintf """  | |    | |      | | | |   | | |__| |               """
@info @sprintf """  | |____| |____ _| |_| |   | | |  | |               """
@info @sprintf """  | _____|______|_____|_|   |_|_|  |_|               """
@info @sprintf """                                                     """
@info @sprintf """ ----------------------------------------------------"""
@info @sprintf """ Density Current                                     """
@info @sprintf """   Resolution:                                       """ 
@info @sprintf """     (Δx, Δy, Δz)    = (%.2e, %.2e, %.2e)            """ Δx Δy Δz
@info @sprintf """     (Nex, Ney, Nez) = (%d, %d, %d)                  """ Nex Ney Nez
@info @sprintf """ ----------------------------------------------------"""

# -------------------------------------------------------------------------
# Preflux calculation: This function computes parameters required for the 
# DG RHS (but not explicitly solved for as a prognostic variable)
# In the case of the rising_thermal_bubble example: the saturation
# adjusted temperature and pressure are such examples. Since we define
# the equation and its arguments here the user is afforded a lot of freedom
# around its behaviour. 
# The preflux function interacts with the following  
# Modules: NumericalFluxes.jl 
# functions: wavespeed, cns_flux!, bcstate!
# -------------------------------------------------------------------------
@inline function preflux(Q,VF, aux, _...)
    gravity::eltype(Q) = grav
    R_gas::eltype(Q) = R_d
    @inbounds ρ, U, V, W, E, QT = Q[_ρ], Q[_U], Q[_V], Q[_W], Q[_E], Q[_QT]
    ρinv = 1 / ρ
    x,y,z = aux[_a_x], aux[_a_y], aux[_a_z]
    u, v, w = ρinv * U, ρinv * V, ρinv * W
    e_int = (E - (U^2 + V^2+ W^2)/(2*ρ) - ρ * gravity * y) / ρ
    q_tot = QT / ρ
    # Establish the current thermodynamic state using the prognostic variables
    TS = PhaseEquil(e_int, q_tot, ρ)
    T = air_temperature(TS)
    P = air_pressure(TS) # Test with dry atmosphere
    q_liq = PhasePartition(TS).liq
    θ = virtual_pottemp(TS)
    (P, u, v, w, ρinv, q_liq,T,θ)
end

#-------------------------------------------------------------------------
#md # Soundspeed computed using the thermodynamic state TS
# max eigenvalue
@inline function wavespeed(n, Q, aux, t, P, u, v, w, ρinv, q_liq, T, θ)
  gravity::eltype(Q) = grav
    @inbounds begin 
      ρ, U, V, W, E, QT = Q[_ρ], Q[_U], Q[_V], Q[_W], Q[_E], Q[_QT]
      x,y,z = aux[_a_x], aux[_a_y], aux[_a_z]
      u, v, w = ρinv * U, ρinv * V, ρinv * W
      e_int = (E - (U^2 + V^2+ W^2)/(2*ρ) - ρ * gravity * y) / ρ
      q_tot = QT / ρ
      TS = PhaseEquil(e_int, q_tot, ρ)
      (n[1] * u + n[2] * v + n[3] * w) + soundspeed_air(TS)
  end
end

# -------------------------------------------------------------------------
# ### Physical Flux (Required)
#md # Here, we define the physical flux function, i.e. the conservative form
#md # of the equations of motion for the prognostic variables ρ, U, V, W, E, QT
#md # $\frac{\partial Q}{\partial t} + \nabla \cdot \boldsymbol{F} = \boldsymbol {S}$
#md # $\boldsymbol{F}$ contains both the viscous and inviscid flux components
#md # and $\boldsymbol{S}$ contains source terms.
#md # Note that the preflux calculation is splatted at the end of the function call
#md # to cns_flux!
# -------------------------------------------------------------------------
cns_flux!(F, Q, VF, aux, t) = cns_flux!(F, Q, VF, aux, t, preflux(Q,VF, aux)...)
@inline function cns_flux!(F, Q, VF, aux, t, P, u, v, w, ρinv, q_liq, T, θ)
    gravity::eltype(Q) = grav
    @inbounds begin
        ρ, U, V, W, E, QT = Q[_ρ], Q[_U], Q[_V], Q[_W], Q[_E], Q[_QT]
        # Inviscid contributions
        F[1, _ρ], F[2, _ρ], F[3, _ρ] = U          , V          , W
        F[1, _U], F[2, _U], F[3, _U] = u * U  + P , v * U      , w * U
        F[1, _V], F[2, _V], F[3, _V] = u * V      , v * V + P  , w * V
        F[1, _W], F[2, _W], F[3, _W] = u * W      , v * W      , w * W + P
        F[1, _E], F[2, _E], F[3, _E] = u * (E + P), v * (E + P), w * (E + P)
        F[1, _QT], F[2, _QT], F[3, _QT] = u * QT  , v * QT     , w * QT 

        #Derivative of T and Q:
        vqx, vqy, vqz = VF[_qx], VF[_qy], VF[_qz]        
        vTx, vTy, vTz = VF[_Tx], VF[_Ty], VF[_Tz]
        vθy = VF[_θy]
        
        #Richardson contribution:
        
        SijSij = VF[_SijSij]
        f_R = 1.0

        #Dynamic eddy viscosity from Smagorinsky:
        ν_e = sqrt(2.0 * SijSij) * C_smag^2 * Δsqr
        ν_e *= f_anisotropic 
        D_e = ν_e / Prandtl_t
        
        # Multiply stress tensor by viscosity coefficient:
        τ11, τ22, τ33 = VF[_τ11] * ν_e, VF[_τ22]* ν_e, VF[_τ33] * ν_e
        τ12 = τ21 = VF[_τ12] * ν_e 
        τ13 = τ31 = VF[_τ13] * ν_e               
        τ23 = τ32 = VF[_τ23] * ν_e
        
        # Viscous velocity flux (i.e. F^visc_u in Giraldo Restelli 2008)
        F[1, _U] -= τ11 * f_R ; F[2, _U] -= τ12 * f_R ; F[3, _U] -= τ13 * f_R
        F[1, _V] -= τ21 * f_R ; F[2, _V] -= τ22 * f_R ; F[3, _V] -= τ23 * f_R
        F[1, _W] -= τ31 * f_R ; F[2, _W] -= τ32 * f_R ; F[3, _W] -= τ33 * f_R
        
        # Viscous Energy flux (i.e. F^visc_e in Giraldo Restelli 2008)
        F[1, _E] -= u * τ11 + v * τ12 + w * τ13 + cp_over_prandtl * vTx * ν_e
        F[2, _E] -= u * τ21 + v * τ22 + w * τ23 + cp_over_prandtl * vTy * ν_e
        F[3, _E] -= u * τ31 + v * τ32 + w * τ33 + cp_over_prandtl * vTz * ν_e
        
        # Viscous contributions to mass flux terms
        #F[1, _ρ] -=  vqx
        #F[2, _ρ] -=  vqy
        #F[3, _ρ] -=  vqz
        #F[1, _QT] -=  vqx
        #F[2, _QT] -=  vqy
        #F[3, _QT] -=  vqz
    end
end

# -------------------------------------------------------------------------
#md # Here we define a function to extract the velocity components from the 
#md # prognostic equations (i.e. the momentum and density variables). This 
#md # function is not required in general, but provides useful functionality 
#md # in some cases. 
# -------------------------------------------------------------------------
# Compute the velocity from the state
gradient_vars!(vel, Q, aux, t, _...) = gradient_vars!(vel, Q, aux, t, preflux(Q,~,aux)...)
@inline function gradient_vars!(vel, Q, aux, t, P, u, v, w, ρinv, q_liq, T, θ)
    @inbounds begin
        y = aux[_a_y]
        # ordering should match states_for_gradient_transform
        ρ, U, V, W, E, QT = Q[_ρ], Q[_U], Q[_V], Q[_W], Q[_E], Q[_QT]
        E, QT = Q[_E], Q[_QT]
        ρinv = 1 / ρ
        vel[1], vel[2], vel[3] = u, v, w
        vel[4], vel[5], vel[6] = E, QT, T
        vel[7] = θ
    end
end

# -------------------------------------------------------------------------
#md ### Auxiliary Function (Not required)
#md # In this example the auxiliary function is used to store the spatial
#md # coordinates. 
# -------------------------------------------------------------------------
const _nauxstate = 3
const _a_x, _a_y, _a_z, = 1:_nauxstate
@inline function auxiliary_state_initialization!(aux, x, y, z)
    @inbounds begin
        aux[_a_x] = x
        aux[_a_y] = y
        aux[_a_z] = z
    end
end
# -------------------------------------------------------------------------
#md ### Viscous fluxes. 
#md # The viscous flux function compute_stresses computes the components of 
#md # the velocity gradient tensor, and the corresponding strain rates to
#md # populate the viscous flux array VF. SijSij is calculated in addition
#md # to facilitate implementation of the constant coefficient Smagorinsky model
#md # (pending)
@inline function compute_stresses!(VF, grad_vel, _...)
    gravity::eltype(VF) = grav
    @inbounds begin
        dudx, dudy, dudz = grad_vel[1, 1], grad_vel[2, 1], grad_vel[3, 1]
        dvdx, dvdy, dvdz = grad_vel[1, 2], grad_vel[2, 2], grad_vel[3, 2]
        dwdx, dwdy, dwdz = grad_vel[1, 3], grad_vel[2, 3], grad_vel[3, 3]
        # compute gradients of moist vars and temperature
        dqdx, dqdy, dqdz = grad_vel[1, 5], grad_vel[2, 5], grad_vel[3, 5]
        dTdx, dTdy, dTdz = grad_vel[1, 6], grad_vel[2, 6], grad_vel[3, 6]
        dθdx, dθdy, dθdz = grad_vel[1, 7], grad_vel[2, 7], grad_vel[3, 7]
        # virtual potential temperature gradient: for richardson calculation
        # strains
        # --------------------------------------------
        # SMAGORINSKY COEFFICIENT COMPONENTS
        # --------------------------------------------
        S11 = dudx
        S22 = dvdy
        S33 = dwdz
        S12 = (dudy + dvdx) / 2
        S13 = (dudz + dwdx) / 2
        S23 = (dvdz + dwdy) / 2
        # --------------------------------------------
        # SMAGORINSKY COEFFICIENT COMPONENTS
        # --------------------------------------------
        # FIXME: Grab functions from module SubgridScaleTurbulence 
        SijSij = (S11^2 + S22^2 + S33^2
                  + 2.0 * S12^2
                  + 2.0 * S13^2 
                  + 2.0 * S23^2) 
        modSij = sqrt(2.0 * SijSij)
        
        #--------------------------------------------
        # deviatoric stresses
        # Fix up index magic numbers
        VF[_τ11] = 2 * (S11 - (S11 + S22 + S33) / 3)
        VF[_τ22] = 2 * (S22 - (S11 + S22 + S33) / 3)
        VF[_τ33] = 2 * (S33 - (S11 + S22 + S33) / 3)
        VF[_τ12] = 2 * S12
        VF[_τ13] = 2 * S13
        VF[_τ23] = 2 * S23
        
        # TODO: Viscous stresse come from SubgridScaleTurbulence module
        #VF[_qx], VF[_qy], VF[_qz] = dqdx, dqdy, dqdz
        VF[_Tx], VF[_Ty], VF[_Tz] = dTdx, dTdy, dTdz
        VF[_θx], VF[_θy], VF[_θz] = dθdx, dθdy, dθdz
        VF[_SijSij] = SijSij
        VF[_ν_e] = SijSij
    end
end
# -------------------------------------------------------------------------
# -------------------------------------------------------------------------
#md ### Auxiliary Function (Not required)
#md # In this example the auxiliary function is used to store the spatial
#md # coordinates. This may also be used to store variables for which gradients
#md # are needed, but are not available through teh prognostic variable 
#md # calculations. (An example of this will follow - in the Smagorinsky model, 
#md # where a local Richardson number via potential temperature gradient is required)
# -------------------------------------------------------------------------
const _nauxstate = 3
const _a_x, _a_y, _a_z, = 1:_nauxstate
@inline function auxiliary_state_initialization!(aux, x, y, z)
    @inbounds begin
        aux[_a_x] = x
        aux[_a_y] = y
        aux[_a_z] = z
    end
end

# -------------------------------------------------------------------------
# generic bc for 2d , 3d

@inline function bcstate!(QP, VFP, auxP, nM, QM, VFM, auxM, bctype, t, PM, uM, vM, wM, ρinvM, q_liqM, TM, θM)
    @inbounds begin
        x, y, z = auxM[_a_x], auxM[_a_y], auxM[_a_z]
        ρM, UM, VM, WM, EM, QTM = QM[_ρ], QM[_U], QM[_V], QM[_W], QM[_E], QM[_QT]
        # No flux boundary conditions
        # No shear on walls (free-slip condition)
        UnM = nM[1] * UM + nM[2] * VM + nM[3] * WM
        QP[_U] = UM - 2 * nM[1] * UnM
        QP[_V] = VM - 2 * nM[2] * UnM
        QP[_W] = WM - 2 * nM[3] * UnM
        #QP[_ρ] = ρM
        #QP[_QT] = QTM
        VFP .= 0 
        nothing
    end
end

# -------------------------------------------------------------------------
@inline function stresses_boundary_penalty!(VF, _...) 
    VF .= 0
end

@inline function stresses_penalty!(VF, nM, velM, QM, aM, velP, QP, aP, t)
    @inbounds begin
        n_Δvel = similar(VF, Size(3, 3))
        for j = 1:3, i = 1:3
            n_Δvel[i, j] = nM[i] * (velP[j] - velM[j]) / 2
        end
        compute_stresses!(VF, n_Δvel)
    end
end
# -------------------------------------------------------------------------

@inline function source!(S,Q,aux,t)
    # Initialise the final block source term 
    S .= 0

    # Typically these sources are imported from modules
    @inbounds begin
        source_geopot!(S, Q, aux, t)
        #source_sponge!(S, Q, aux, t)
    end
end

@inline function source_sponge!(S, Q, aux, t)
    y = aux[_a_y]
    x = aux[_a_x]
    U = Q[_U]
    V = Q[_V]
    W = Q[_W]
    # Define Sponge Boundaries      
    xc       = (xmax + xmin)/2
    ysponge  = 0.85 * ymax
    xsponger = xmax - 0.15*abs(xmax - xc)
    xspongel = xmin + 0.15*abs(xmin - xc)
    csxl  = 0.0
    csxr  = 0.0
    ctop  = 0.0
    csx   = 1.0
    ct    = 1.0 
    #x left and right
    #xsl
    if (x <= xspongel)
        csxl = csx * sinpi(1/2 * (x - xspongel)/(xmin - xspongel))^4
    end
    #xsr
    if (x >= xsponger)
        csxr = csx * sinpi(1/2 * (x - xsponger)/(xmax - xsponger))^4
    end
    #Vertical sponge:         
    if (y >= ysponge)
        ctop = ct * sinpi(1/2 * (y - ysponge)/(ymax - ysponge))^4
    end
    beta  = 1.0 - (1.0 - ctop)*(1.0 - csxl)*(1.0 - csxr)
    beta  = min(beta, 1.0)
    S[_U] -= beta * U  
    S[_V] -= beta * V  
    S[_W] -= beta * W
end

@inline function source_geopot!(S,Q,aux,t)
    gravity::eltype(Q) = grav
    @inbounds begin
        ρ, U, V, W, E  = Q[_ρ], Q[_U], Q[_V], Q[_W], Q[_E]
        S[_V] += - ρ * gravity
    end
end


# ------------------------------------------------------------------
# -------------END DEF SOURCES-------------------------------------# 

# initial condition
function density_current!(dim, Q, t, x, y, z, _...)
    DFloat                = eltype(Q)
    R_gas::DFloat         = R_d
    c_p::DFloat           = cp_d
    c_v::DFloat           = cv_d
    p0::DFloat            = MSLP
    gravity::DFloat       = grav
    # initialise with dry domain 
    q_tot::DFloat         = 0
    q_liq::DFloat         = 0
    q_ice::DFloat         = 0 
    # perturbation parameters for rising bubble
    rx                    = 4000
    ry                    = 2000
    xc                    = 0
    yc                    = 3000
    r                     = sqrt( (x - xc)^2/rx^2 + (y - yc)^2/ry^2)
    θ_ref::DFloat         = 300
    θ_c::DFloat           = -15.0
    Δθ::DFloat            = 0.0
    if r <= 1
        Δθ = θ_c * (1 + cospi(r))/2
    end
    qvar                  = PhasePartition(q_tot)
    θ                     = θ_ref + Δθ # potential temperature
    π_exner               = 1.0 - gravity / (c_p * θ) * y # exner pressure
    ρ                     = p0 / (R_gas * θ) * (π_exner)^ (c_v / R_gas) # density

    P                     = p0 * (R_gas * (ρ * θ) / p0) ^(c_p/c_v) # pressure (absolute)
    T                     = P / (ρ * R_gas) # temperature
    U, V, W               = 0.0 , 0.0 , 0.0  # momentum components
    # energy definitions
    e_kin                 = (U^2 + V^2 + W^2) / (2*ρ)/ ρ
    e_pot                 = gravity * y
    e_int                 = internal_energy(T, qvar)
    E                     = ρ * (e_int + e_kin + e_pot)  #* total_energy(e_kin, e_pot, T, q_tot, q_liq, q_ice)
    @inbounds Q[_ρ], Q[_U], Q[_V], Q[_W], Q[_E], Q[_QT]= ρ, U, V, W, E, ρ * q_tot
end

function run(mpicomm, dim, Ne, N, timeend, DFloat, dt)

    brickrange = (range(DFloat(xmin), length=Ne[1]+1, DFloat(xmax)),
                  range(DFloat(ymin), length=Ne[2]+1, DFloat(ymax)),
                  range(DFloat(zmin), length=Ne[3]+1, DFloat(zmax)))
    
    
    # User defined periodicity in the topl assignment
    # brickrange defines the domain extents
    topl = StackedBrickTopology(mpicomm, brickrange, periodicity=(false,false,false))

    grid = DiscontinuousSpectralElementGrid(topl,
                                            FloatType = DFloat,
                                            DeviceArray = ArrayType,
                                            polynomialorder = N)
    
    numflux!(x...) = NumericalFluxes.rusanov!(x..., cns_flux!, wavespeed, preflux)
    numbcflux!(x...) = NumericalFluxes.rusanov_boundary_flux!(x..., cns_flux!, bcstate!, wavespeed, preflux)

    # spacedisc = data needed for evaluating the right-hand side function
    spacedisc = DGBalanceLaw(grid = grid,
                             length_state_vector = _nstate,
                             flux! = cns_flux!,
                             numerical_flux! = numflux!,
                             numerical_boundary_flux! = numbcflux!, 
                             number_gradient_states = _ngradstates,
                             states_for_gradient_transform =
                             _states_for_gradient_transform,
                             number_viscous_states = _nviscstates,
                             gradient_transform! = gradient_vars!,
                             viscous_transform! = compute_stresses!,
                             viscous_penalty! = stresses_penalty!,
                             viscous_boundary_penalty! = stresses_boundary_penalty!,
                             auxiliary_state_length = _nauxstate,
                             auxiliary_state_initialization! =
                             auxiliary_state_initialization!,
                             source! = source!)

    # This is a actual state/function that lives on the grid
    initialcondition(Q, x...) = density_current!(Val(dim), Q, DFloat(0), x...)
    Q = MPIStateArray(spacedisc, initialcondition)

    lsrk = LowStorageRungeKutta(spacedisc, Q; dt = dt, t0 = 0)

    eng0 = norm(Q)
    @info @sprintf """Starting
          norm(Q₀) = %.16e""" eng0

    # Set up the information callback
    starttime = Ref(now())
    cbinfo = GenericCallbacks.EveryXWallTimeSeconds(10, mpicomm) do (s=false)
        if s
            starttime[] = now()
        else
            energy = norm(Q)
            #globmean = global_mean(Q, _ρ)
            @info @sprintf("""Update
                             simtime = %.16e
                             runtime = %s
                             norm(Q) = %.16e""", 
                           ODESolvers.gettime(lsrk),
                           Dates.format(convert(Dates.DateTime,
                                                Dates.now()-starttime[]),
                                        Dates.dateformat"HH:MM:SS"),
                           energy )#, globmean)
        end
    end

    npoststates = 9
    _post_sgs, _P, _u, _v, _w, _ρinv, _q_liq, _T, _θ = 1:npoststates
    postnames = ("SGS", "P", "u", "v", "w", "rhoinv", "_q_liq", "T", "THETA")
    postprocessarray = MPIStateArray(spacedisc; nstate=npoststates)

    step = [0]
    mkpath("vtk-DC-smago")
    cbvtk = GenericCallbacks.EveryXSimulationSteps(2500) do (init=false)
        DGBalanceLawDiscretizations.dof_iteration!(postprocessarray, spacedisc,
                                                   Q) do R, Q, QV, aux
                                                       @inbounds let
                                                         ν_e = QV[_ν_e]
                                                         (R[_post_sgs], R[_P], R[_u], R[_v], R[_w], R[_ρinv], R[_q_liq], R[_T], R[_θ]) = (ν_e, preflux(Q, QV, aux))
                                                       end
                                                   end

        outprefix = @sprintf("vtk-DC-smago/cns_%dD_mpirank%04d_step%04d", dim,
                             MPI.Comm_rank(mpicomm), step[1])
        @debug "doing VTK output" outprefix
        writevtk(outprefix, Q, spacedisc, statenames,
                 postprocessarray, postnames)
        #= 
        pvtuprefix = @sprintf("vtk/cns_%dD_step%04d", dim, step[1])
        prefixes = ntuple(i->
        @sprintf("vtk/cns_%dD_mpirank%04d_step%04d",
        dim, i-1, step[1]),
        MPI.Comm_size(mpicomm))
        writepvtu(pvtuprefix, prefixes, postnames)
        =# 
        step[1] += 1
        nothing
    end
    
    solve!(Q, lsrk; timeend=timeend, callbacks=(cbinfo, cbvtk))


    # Print some end of the simulation information
    engf = norm(Q)
    if integration_testing
        Qe = MPIStateArray(spacedisc,
                           (Q, x...) -> initialcondition!(Val(dim), Q,
                                                          DFloat(timeend), x...))
        engfe = norm(Qe)
        errf = euclidean_distance(Q, Qe)
        @info @sprintf """Finished
            norm(Q)                 = %.16e
            norm(Q) / norm(Q₀)      = %.16e
            norm(Q) - norm(Q₀)      = %.16e
            norm(Q - Qe)            = %.16e
            norm(Q - Qe) / norm(Qe) = %.16e
            """ engf engf/eng0 engf-eng0 errf errf / engfe
    else
        @info @sprintf """Finished
            norm(Q)            = %.16e
            norm(Q) / norm(Q₀) = %.16e
            norm(Q) - norm(Q₀) = %.16e""" engf engf/eng0 engf-eng0
    end
integration_testing ? errf : (engf / eng0)
end

using Test
let
    MPI.Initialized() || MPI.Init()
    Sys.iswindows() || (isinteractive() && MPI.finalize_atexit())
    mpicomm = MPI.COMM_WORLD
    if MPI.Comm_rank(mpicomm) == 0
        ll = uppercase(get(ENV, "JULIA_LOG_LEVEL", "INFO"))
        loglevel = ll == "DEBUG" ? Logging.Debug :
            ll == "WARN"  ? Logging.Warn  :
            ll == "ERROR" ? Logging.Error : Logging.Info
        global_logger(ConsoleLogger(stderr, loglevel))
    else
        global_logger(NullLogger())
    end
    # User defined number of elements
    # User defined timestep estimate
    # User defined simulation end time
    # User defined polynomial order 
    numelem = (Nex,Ney,Nez)
    dt = 0.05
    timeend = 1200
    polynomialorder = Npoly
    DFloat = Float64
    dim = numdims
    engf_eng0 = run(mpicomm, dim, numelem[1:dim], polynomialorder, timeend,
                    DFloat, dt)
end

isinteractive() || MPI.Finalize()

nothing<|MERGE_RESOLUTION|>--- conflicted
+++ resolved
@@ -39,8 +39,8 @@
 const statenames = ("RHO", "U", "V", "W", "E", "QT")
 
 # Viscous state labels
-const _nviscstates = 17
-const _τ11, _τ22, _τ33, _τ12, _τ13, _τ23, _qx, _qy, _qz, _Tx, _Ty, _Tz, _θx, _θy, _θz, _SijSij, _ν_e = 1:_nviscstates
+const _nviscstates = 16
+const _τ11, _τ22, _τ33, _τ12, _τ13, _τ23, _qx, _qy, _qz, _Tx, _Ty, _Tz, _θx, _θy, _θz, _SijSij = 1:_nviscstates
 
 # Gradient state labels
 const _ngradstates = 6
@@ -53,9 +53,7 @@
 end
 
 # Problem constants (TODO: parameters module (?))
-const μ_sgs           = 100.0
 const Prandtl         = 71 // 100
-const Prandtl_t       = 1 // 3
 const cp_over_prandtl = cp_d / Prandtl_t
 
 # Problem description 
@@ -75,8 +73,8 @@
 #
 # Define grid size 
 #
-Δx    =  90
-Δy    =  30
+Δx    =  30
+Δy    =  90
 Δz    =  90
 #
 # OR:
@@ -97,14 +95,6 @@
 Ly = ymax - ymin
 Lz = zmax - ymin
 
-<<<<<<< HEAD
-ratiox = (Lx/Δx - 1)/Npoly
-ratioy = (Ly/Δy - 1)/Npoly
-ratioz = (Lz/Δz - 1)/Npoly
-const Nex = ceil(Int64, ratiox)
-const Ney = ceil(Int64, ratioy)
-const Nez = ceil(Int64, ratioz)
-=======
 if ( Δx > 0)
     #
     # User defines the grid size:
@@ -124,47 +114,10 @@
     Δy = Ly / ((Ney * Npoly) + 1)
     Δz = Lz / ((Nez * Npoly) + 1)
 end
->>>>>>> 0ac9a4c7
 
 # Smagorinsky model requirements : TODO move to SubgridScaleTurbulence module 
-const C_smag = 0.23
-# Equivalent grid-scale
-#Δ = sqrt(Δx * Δy)
-#const Δsqr = Δ * Δ
-
 # Anisotropic grid computation
-function anisotropic_coefficient_sgs(Δx, Δy, Δz)
-
-    Δ = (Δx * Δy *  Δz)^(1/3)
-    
-    Δ_sorted = sort([Δx, Δy, Δz])  
-    Δ_s1 = Δ_sorted[1]
-    Δ_s2 = Δ_sorted[2]
-    a1 = Δ_s1 / max(Δx,Δy,Δz) / (Npoly + 1)
-    a2 = Δ_s2 / max(Δx,Δy,Δz) / (Npoly + 1)
-    f_anisotropic = 1 + 2/27 * ((log(a1))^2 - log(a1)*log(a2) + (log(a2))^2 )
-    
-    Δ = Δ*f_anisotropic
-    Δsqr = Δ * Δ
-    
-    return Δsqr
-end
-
 const Δsqr = anisotropic_coefficient_sgs(Δx, Δy, Δz)
-
-# Anisotropic grid computation
-function anisotropic_coefficient_sgs(Δx, Δy, Δz) 
-  Δ_sorted = sort([Δx, Δy, Δz])  
-  Δ_s1 = Δ_sorted[1]
-  Δ_s2 = Δ_sorted[2]
-  a1 = Δ_s1 / max(Δx,Δy, Δz) / (Npoly + 1)
-  a2 = Δ_s2 / max(Δx,Δy, Δz) / (Npoly + 1)
-  f_anisotropic = 1 + 2/27 * ((log(a1))^2 - log(a1)*log(a2) + (log(a2))^2 )  
-  return f_anisotropic
-end
-
-const f_anisotropic = anisotropic_coefficient_sgs(Δx, Δy, Δz) 
-
 @info @sprintf """ ----------------------------------------------------"""
 @info @sprintf """   ______ _      _____ __  ________                  """     
 @info @sprintf """  |  ____| |    |_   _|  ...  |  __  |               """  
@@ -213,16 +166,16 @@
 #md # Soundspeed computed using the thermodynamic state TS
 # max eigenvalue
 @inline function wavespeed(n, Q, aux, t, P, u, v, w, ρinv, q_liq, T, θ)
-  gravity::eltype(Q) = grav
+    gravity::eltype(Q) = grav
     @inbounds begin 
-      ρ, U, V, W, E, QT = Q[_ρ], Q[_U], Q[_V], Q[_W], Q[_E], Q[_QT]
-      x,y,z = aux[_a_x], aux[_a_y], aux[_a_z]
-      u, v, w = ρinv * U, ρinv * V, ρinv * W
-      e_int = (E - (U^2 + V^2+ W^2)/(2*ρ) - ρ * gravity * y) / ρ
-      q_tot = QT / ρ
-      TS = PhaseEquil(e_int, q_tot, ρ)
-      (n[1] * u + n[2] * v + n[3] * w) + soundspeed_air(TS)
-  end
+        ρ, U, V, W, E, QT = Q[_ρ], Q[_U], Q[_V], Q[_W], Q[_E], Q[_QT]
+        x,y,z = aux[_a_x], aux[_a_y], aux[_a_z]
+        u, v, w = ρinv * U, ρinv * V, ρinv * W
+        e_int = (E - (U^2 + V^2+ W^2)/(2*ρ) - ρ * gravity * y) / ρ
+        q_tot = QT / ρ
+        TS = PhaseEquil(e_int, q_tot, ρ)
+        (n[1] * u + n[2] * v + n[3] * w) + soundspeed_air(TS)
+    end
 end
 
 # -------------------------------------------------------------------------
@@ -256,11 +209,10 @@
         #Richardson contribution:
         
         SijSij = VF[_SijSij]
-        f_R = 1.0
+        f_R = 1.0# buoyancy_correction_smag(SijSij, θ, dθdy)
 
         #Dynamic eddy viscosity from Smagorinsky:
-        ν_e = sqrt(2.0 * SijSij) * C_smag^2 * Δsqr
-        ν_e *= f_anisotropic 
+        ν_e::eltype(VF) = sqrt(2.0 * SijSij) * C_ss^2 * Δsqr
         D_e = ν_e / Prandtl_t
         
         # Multiply stress tensor by viscosity coefficient:
@@ -377,7 +329,6 @@
         VF[_Tx], VF[_Ty], VF[_Tz] = dTdx, dTdy, dTdz
         VF[_θx], VF[_θy], VF[_θz] = dθdx, dθdy, dθdz
         VF[_SijSij] = SijSij
-        VF[_ν_e] = SijSij
     end
 end
 # -------------------------------------------------------------------------
@@ -613,8 +564,7 @@
         DGBalanceLawDiscretizations.dof_iteration!(postprocessarray, spacedisc,
                                                    Q) do R, Q, QV, aux
                                                        @inbounds let
-                                                         ν_e = QV[_ν_e]
-                                                         (R[_post_sgs], R[_P], R[_u], R[_v], R[_w], R[_ρinv], R[_q_liq], R[_T], R[_θ]) = (ν_e, preflux(Q, QV, aux))
+                                                           (R[_P], R[_u], R[_v], R[_w], R[_ρinv], R[_q_liq], R[_T], R[_θ]) = (preflux(Q, QV, aux))
                                                        end
                                                    end
 
@@ -681,7 +631,7 @@
     # User defined simulation end time
     # User defined polynomial order 
     numelem = (Nex,Ney,Nez)
-    dt = 0.05
+    dt = 0.01
     timeend = 1200
     polynomialorder = Npoly
     DFloat = Float64
