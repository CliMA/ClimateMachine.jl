# Load Packages 
using MPI
using CLIMA
using CLIMA.Mesh.Topologies
using CLIMA.Mesh.Grids
using CLIMA.Mesh.Geometry
using CLIMA.DGmethods
using CLIMA.DGmethods.NumericalFluxes
using CLIMA.MPIStateArrays
using CLIMA.LowStorageRungeKuttaMethod
using CLIMA.SubgridScaleParameters
using CLIMA.ODESolvers
using CLIMA.GenericCallbacks
using CLIMA.Atmos
using CLIMA.VariableTemplates
using CLIMA.MoistThermodynamics
using CLIMA.PlanetParameters
using LinearAlgebra
using StaticArrays
using Logging, Printf, Dates
using CLIMA.VTK
using Random
using CLIMA.Atmos: vars_state, vars_aux

@static if haspkg("CuArrays")
  using CUDAdrv
  using CUDAnative
  using CuArrays
  CuArrays.allowscalar(false)
  const ArrayTypes = (CuArray,)
else
  const ArrayTypes = (Array,)
end

if !@isdefined integration_testing
  const integration_testing =
    parse(Bool, lowercase(get(ENV,"JULIA_CLIMA_INTEGRATION_TESTING","false")))
end

# -------------- Problem constants ------------------- # 
<<<<<<< HEAD
const xmin      = 0
const ymin      = 0
const zmin      = 0
const xmax      = 1000
const ymax      = 400
const zmax      = 1000
const Ne        = (20,5,20)
=======
const (xmin,xmax)      = (0,1000)
const (ymin,ymax)      = (0,400)
const (zmin,zmax)      = (0,1000)
const Ne        = (10,2,10)
>>>>>>> 39063d48
const polynomialorder = 4
const dim       = 3
const dt        = 0.001
const timeend   = 1000
# ------------- Initial condition function ----------- # 
"""
@article{doi:10.1175/1520-0469(1993)050<1865:BCEWAS>2.0.CO;2,
author = {Robert, A},
title = {Bubble Convection Experiments with a Semi-implicit Formulation of the Euler Equations},
journal = {Journal of the Atmospheric Sciences},
volume = {50},
number = {13},
pages = {1865-1873},
year = {1993},
doi = {10.1175/1520-0469(1993)050<1865:BCEWAS>2.0.CO;2},
URL = {https://doi.org/10.1175/1520-0469(1993)050<1865:BCEWAS>2.0.CO;2},
eprint = {https://doi.org/10.1175/1520-0469(1993)050<1865:BCEWAS>2.0.CO;2},
}
"""
function Initialise_Rising_Bubble!(state::Vars, aux::Vars, (x1,x2,x3), t)
  DF            = eltype(state)
  R_gas::DF     = R_d
  c_p::DF       = cp_d
  c_v::DF       = cv_d
  γ::DF         = c_p / c_v
  p0::DF        = MSLP
  
  xc::DF        = 500
  zc::DF        = 260
  r             = sqrt((x1 - xc)^2 + (x3 - zc)^2)
  rc::DF        = 250
  θ_ref::DF     = 303
  Δθ::DF        = 0
  
  if r <= rc 
    Δθ          = DF(1//2) 
  end
  #Perturbed state:
  θ            = θ_ref + Δθ # potential temperature
  π_exner      = DF(1) - grav / (c_p * θ) * x3 # exner pressure
  ρ            = p0 / (R_gas * θ) * (π_exner)^ (c_v / R_gas) # density
  P            = p0 * (R_gas * (ρ * θ) / p0) ^(c_p/c_v) # pressure (absolute)
  T            = P / (ρ * R_gas) # temperature
  ρu           = SVector(DF(0),DF(0),DF(0))
  # energy definitions
  e_kin        = DF(0)
  e_pot        = grav * x3
  ρe_tot       = ρ * total_energy(e_kin, e_pot, T)
  state.ρ      = ρ
  state.ρu     = ρu
  state.ρe     = ρe_tot
  state.moisture.ρq_tot = DF(0)
end
# --------------- Driver definition ------------------ # 
function run(mpicomm, ArrayType, 
             topl, dim, Ne, polynomialorder, 
             timeend, DF, dt)
  # -------------- Define grid ----------------------------------- # 
  grid = DiscontinuousSpectralElementGrid(topl,
                                          FloatType = DF,
                                          DeviceArray = ArrayType,
                                          polynomialorder = polynomialorder
                                           )
  # -------------- Define model ---------------------------------- # 
  model = AtmosModel(FlatOrientation(),
                     NoReferenceState(),
<<<<<<< HEAD
                     AnisoMinDiss{DF}(1),
=======
                     Vreman{DF}(C_smag),
>>>>>>> 39063d48
                     EquilMoist(), 
                     NoRadiation(),
                     Gravity(),
                     NoFluxBC(),
                     Initialise_Rising_Bubble!)
  # -------------- Define dgbalancelaw --------------------------- # 
  dg = DGModel(model,
               grid,
               Rusanov(),
               CentralNumericalFluxDiffusive(),
               CentralGradPenalty())

  Q = init_ode_state(dg, DF(0))

  lsrk = LSRK54CarpenterKennedy(dg, Q; dt = dt, t0 = 0)

  eng0 = norm(Q)
  @info @sprintf """Starting
  norm(Q₀) = %.16e
  ArrayType = %s
  FloatType = %s""" eng0 ArrayType DF

  # Set up the information callback (output field dump is via vtk callback: see cbinfo)
  starttime = Ref(now())
  cbinfo = GenericCallbacks.EveryXWallTimeSeconds(10, mpicomm) do (s=false)
    if s
      starttime[] = now()
    else
      energy = norm(Q)
      @info @sprintf("""Update
                     simtime = %.16e
                     runtime = %s
                     norm(Q) = %.16e""", ODESolvers.gettime(lsrk),
                     Dates.format(convert(Dates.DateTime,
                                          Dates.now()-starttime[]),
                                  Dates.dateformat"HH:MM:SS"),
                     energy)
    end
  end

  step = [0]
  cbvtk = GenericCallbacks.EveryXSimulationSteps(3000)  do (init=false)
    mkpath("./vtk-rtb/")
<<<<<<< HEAD
      outprefix = @sprintf("./vtk-rtb/RTB_%dD_mpirank%04d_step%04d", dim,
=======
      outprefix = @sprintf("./vtk-rtb/DC_%dD_mpirank%04d_step%04d", dim,
>>>>>>> 39063d48
                           MPI.Comm_rank(mpicomm), step[1])
      @debug "doing VTK output" outprefix
      writevtk(outprefix, Q, dg, flattenednames(vars_state(model,DF)), param[1], flattenednames(vars_aux(model,DF)))
      step[1] += 1
      nothing
  end
<<<<<<< HEAD
  
  solve!(Q, lsrk, param; timeend=timeend, callbacks=(cbinfo,cbvtk))
=======

  solve!(Q, lsrk; timeend=timeend, callbacks=(cbinfo,cbvtk))
>>>>>>> 39063d48
  # End of the simulation information
  engf = norm(Q)
  Qe = init_ode_state(dg, DF(timeend))
  engfe = norm(Qe)
  errf = euclidean_distance(Q, Qe)
  @info @sprintf """Finished
  norm(Q)                 = %.16e
  norm(Q) / norm(Q₀)      = %.16e
  norm(Q) - norm(Q₀)      = %.16e
  norm(Q - Qe)            = %.16e
  norm(Q - Qe) / norm(Qe) = %.16e
  """ engf engf/eng0 engf-eng0 errf errf / engfe
engf/eng0
end
# --------------- Test block / Loggers ------------------ # 
using Test
let
  MPI.Initialized() || MPI.Init()
  mpicomm = MPI.COMM_WORLD
  ll = uppercase(get(ENV, "JULIA_LOG_LEVEL", "INFO"))
  loglevel = ll == "DEBUG" ? Logging.Debug :
    ll == "WARN"  ? Logging.Warn  :
    ll == "ERROR" ? Logging.Error : Logging.Info
  logger_stream = MPI.Comm_rank(mpicomm) == 0 ? stderr : devnull
  global_logger(ConsoleLogger(logger_stream, loglevel))
  @static if haspkg("CUDAnative")
      device!(MPI.Comm_rank(mpicomm) % length(devices()))
  end
  @testset "$(@__FILE__)" for ArrayType in ArrayTypes
<<<<<<< HEAD
  DF = Float32
  brickrange = (range(DF(xmin); length=Ne[1]+1, stop=xmax),
                range(DF(ymin); length=Ne[2]+1, stop=ymax),
                range(DF(zmin); length=Ne[3]+1, stop=zmax))
  topl = StackedBrickTopology(mpicomm, brickrange, periodicity = (false, true, false))
  engf_eng0 = run(mpicomm, ArrayType, 
                  topl, dim, Ne, polynomialorder, 
                  timeend, DF, dt)
  @test engf_eng0 ≈ DF(9.9999993807738441e-01)
=======
    FloatType = (Float32, Float64)
    for DF in FloatType
      brickrange = (range(DF(xmin); length=Ne[1]+1, stop=xmax),
                    range(DF(ymin); length=Ne[2]+1, stop=ymax),
                    range(DF(zmin); length=Ne[3]+1, stop=zmax))
      topl = StackedBrickTopology(mpicomm, brickrange, periodicity = (false, true, false))
      engf_eng0 = run(mpicomm, ArrayType, 
                      topl, dim, Ne, polynomialorder, 
                      timeend, DF, dt)
      @test engf_eng0 ≈ DF(9.9999993807738441e-01)
    end
>>>>>>> 39063d48
  end
end

#nothing<|MERGE_RESOLUTION|>--- conflicted
+++ resolved
@@ -38,24 +38,14 @@
 end
 
 # -------------- Problem constants ------------------- # 
-<<<<<<< HEAD
-const xmin      = 0
-const ymin      = 0
-const zmin      = 0
-const xmax      = 1000
-const ymax      = 400
-const zmax      = 1000
-const Ne        = (20,5,20)
-=======
 const (xmin,xmax)      = (0,1000)
 const (ymin,ymax)      = (0,400)
 const (zmin,zmax)      = (0,1000)
 const Ne        = (10,2,10)
->>>>>>> 39063d48
 const polynomialorder = 4
 const dim       = 3
-const dt        = 0.001
-const timeend   = 1000
+const dt        = 0.01
+const timeend   = 10dt
 # ------------- Initial condition function ----------- # 
 """
 @article{doi:10.1175/1520-0469(1993)050<1865:BCEWAS>2.0.CO;2,
@@ -118,11 +108,7 @@
   # -------------- Define model ---------------------------------- # 
   model = AtmosModel(FlatOrientation(),
                      NoReferenceState(),
-<<<<<<< HEAD
-                     AnisoMinDiss{DF}(1),
-=======
                      Vreman{DF}(C_smag),
->>>>>>> 39063d48
                      EquilMoist(), 
                      NoRadiation(),
                      Gravity(),
@@ -166,24 +152,15 @@
   step = [0]
   cbvtk = GenericCallbacks.EveryXSimulationSteps(3000)  do (init=false)
     mkpath("./vtk-rtb/")
-<<<<<<< HEAD
-      outprefix = @sprintf("./vtk-rtb/RTB_%dD_mpirank%04d_step%04d", dim,
-=======
       outprefix = @sprintf("./vtk-rtb/DC_%dD_mpirank%04d_step%04d", dim,
->>>>>>> 39063d48
                            MPI.Comm_rank(mpicomm), step[1])
       @debug "doing VTK output" outprefix
       writevtk(outprefix, Q, dg, flattenednames(vars_state(model,DF)), param[1], flattenednames(vars_aux(model,DF)))
       step[1] += 1
       nothing
   end
-<<<<<<< HEAD
-  
-  solve!(Q, lsrk, param; timeend=timeend, callbacks=(cbinfo,cbvtk))
-=======
 
   solve!(Q, lsrk; timeend=timeend, callbacks=(cbinfo,cbvtk))
->>>>>>> 39063d48
   # End of the simulation information
   engf = norm(Q)
   Qe = init_ode_state(dg, DF(timeend))
@@ -213,17 +190,6 @@
       device!(MPI.Comm_rank(mpicomm) % length(devices()))
   end
   @testset "$(@__FILE__)" for ArrayType in ArrayTypes
-<<<<<<< HEAD
-  DF = Float32
-  brickrange = (range(DF(xmin); length=Ne[1]+1, stop=xmax),
-                range(DF(ymin); length=Ne[2]+1, stop=ymax),
-                range(DF(zmin); length=Ne[3]+1, stop=zmax))
-  topl = StackedBrickTopology(mpicomm, brickrange, periodicity = (false, true, false))
-  engf_eng0 = run(mpicomm, ArrayType, 
-                  topl, dim, Ne, polynomialorder, 
-                  timeend, DF, dt)
-  @test engf_eng0 ≈ DF(9.9999993807738441e-01)
-=======
     FloatType = (Float32, Float64)
     for DF in FloatType
       brickrange = (range(DF(xmin); length=Ne[1]+1, stop=xmax),
@@ -235,7 +201,6 @@
                       timeend, DF, dt)
       @test engf_eng0 ≈ DF(9.9999993807738441e-01)
     end
->>>>>>> 39063d48
   end
 end
 
