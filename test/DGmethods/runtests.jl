using MPI, Test
include("../testhelpers.jl")

@testset "DGMethods (AtmosModel)" begin
  tests = [
<<<<<<< HEAD
           (1, "compressible_Navier_Stokes/rayleigh-benard_model.jl")
=======
    (1,"integral_test.jl")
    (1,"integral_test_sphere.jl")
    (1, "compressible_Navier_Stokes/ref_state.jl")           
    (1, "compressible_Navier_Stokes/rising_bubble-model.jl")
    (1, "compressible_Navier_Stokes/density_current-model.jl")
>>>>>>> 7544d7e0
          ]

  runmpi(tests, @__FILE__)
end<|MERGE_RESOLUTION|>--- conflicted
+++ resolved
@@ -3,15 +3,12 @@
 
 @testset "DGMethods (AtmosModel)" begin
   tests = [
-<<<<<<< HEAD
-           (1, "compressible_Navier_Stokes/rayleigh-benard_model.jl")
-=======
-    (1,"integral_test.jl")
-    (1,"integral_test_sphere.jl")
-    (1, "compressible_Navier_Stokes/ref_state.jl")           
-    (1, "compressible_Navier_Stokes/rising_bubble-model.jl")
-    (1, "compressible_Navier_Stokes/density_current-model.jl")
->>>>>>> 7544d7e0
+          (1,"compressible_Navier_Stokes/rayleigh-benard_model.jl")
+          (1,"integral_test.jl")
+          (1,"integral_test_sphere.jl")
+          (1,"compressible_Navier_Stokes/ref_state.jl")           
+          (1,"compressible_Navier_Stokes/rising_bubble-model.jl")
+          (1,"compressible_Navier_Stokes/density_current-model.jl")
           ]
 
   runmpi(tests, @__FILE__)
