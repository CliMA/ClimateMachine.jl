using JLD2, FileIO
using ClimateMachine
using ClimateMachine.SingleStackUtils
using ClimateMachine.Checkpoint
using ClimateMachine.BalanceLaws: vars_state
import ClimateMachine.BalanceLaws: projection
import ClimateMachine.DGMethods
using ClimateMachine.Atmos
const clima_dir = dirname(dirname(pathof(ClimateMachine)));
import CLIMAParameters

include(joinpath(clima_dir, "experiments", "AtmosLES", "stable_bl_model.jl"))
include("edmf_model.jl")
include("edmf_kernels.jl")

# CLIMAParameters.Planet.T_surf_ref(::EarthParameterSet) = 290.0 # default
CLIMAParameters.Planet.T_surf_ref(::EarthParameterSet) = 265

function set_clima_parameters(filename)
    eval(:(include($filename)))
end

"""
    init_state_prognostic!(
            turbconv::EDMF{FT},
            m::AtmosModel{FT},
            state::Vars,
            aux::Vars,
            localgeo,
            t::Real,
        ) where {FT}

Initialize EDMF state variables.
This method is only called at `t=0`.
"""
function init_state_prognostic!(
    turbconv::EDMF{FT},
    m::AtmosModel{FT},
    state::Vars,
    aux::Vars,
    localgeo,
    t::Real,
) where {FT}
    # Aliases:
    gm = state
    en = state.turbconv.environment
    up = state.turbconv.updraft
    N_up = n_updrafts(turbconv)
    # GCM setting - Initialize the grid mean profiles of prognostic variables (ρ,e_int,q_tot,u,v,w)
    z = altitude(m, aux)

    # SCM setting - need to have separate cases coded and called from a folder - see what LES does
    # a thermo state is used here to convert the input θ to e_int profile
    e_int = internal_energy(m, state, aux)
    param_set = parameter_set(m)
    ts = PhaseDry(param_set, e_int, state.ρ)
    T = air_temperature(ts)
    p = air_pressure(ts)
    q = PhasePartition(ts)
    θ_liq = liquid_ice_pottemp(ts)

    a_min = turbconv.subdomains.a_min
    @unroll_map(N_up) do i
        up[i].ρa = gm.ρ * a_min
        up[i].ρaw = gm.ρu[3] * a_min
        up[i].ρaθ_liq = gm.ρ * a_min * θ_liq
        up[i].ρaq_tot = FT(0)
    end

    # initialize environment covariance with zero for now
    if z <= FT(250)
        en.ρatke =
            gm.ρ *
            FT(0.4) *
            FT(1 - z / 250.0) *
            FT(1 - z / 250.0) *
            FT(1 - z / 250.0)
        en.ρaθ_liq_cv =
            gm.ρ *
            FT(0.4) *
            FT(1 - z / 250.0) *
            FT(1 - z / 250.0) *
            FT(1 - z / 250.0)
    else
        en.ρatke = FT(0)
        en.ρaθ_liq_cv = FT(0)
    end
    en.ρaq_tot_cv = FT(0)
    en.ρaθ_liq_q_tot_cv = FT(0)
    return nothing
end;

<<<<<<< HEAD
function main(::Type{FT}) where {FT}
    # add a command line argument to specify the kind of surface flux
    # TODO: this will move to the future namelist functionality
    sbl_args = ArgParseSettings(autofix_names = true)
    add_arg_group!(sbl_args, "StableBoundaryLayer")
    @add_arg_table! sbl_args begin
        "--surface-flux"
        help = "specify surface flux for energy and moisture"
        metavar = "prescribed|bulk|custom_sbl"
        arg_type = String
        default = "prescribed"
    end

    cl_args = ClimateMachine.init(parse_clargs = true, custom_clargs = sbl_args)
=======
function main(::Type{FT}, cl_args) where {FT}
>>>>>>> ad04765d

    surface_flux = cl_args["surface_flux"]

    # DG polynomial order
    N = 4
    nelem_vert = 20

    # Prescribe domain parameters
    zmax = FT(400)

    t0 = FT(0)

    # Simulation time
    timeend = FT(1800 * 1)
    CFLmax = FT(1000)

    config_type = SingleStackConfigType

    ode_solver_type = ClimateMachine.ExplicitSolverType(
        solver_method = LSRK144NiegemannDiehlBusch,
    )

    N_updrafts = 1
    N_quad = 3
    turbconv = NoTurbConv()
    # turbconv = EDMF(FT, N_updrafts, N_quad, param_set)
    # compressibility = Compressible()
    compressibility = Anelastic1D()
    C_smag_ = C_smag(param_set)

    model = stable_bl_model(
        FT,
        config_type,
        zmax,
        surface_flux;
        turbulence = SmagorinskyLilly{FT}(C_smag_),
        turbconv = turbconv,
        compressibility = compressibility,
    )

    # Assemble configuration
    driver_config = ClimateMachine.SingleStackConfiguration(
        "SBL_ANELASTIC_1D",
        N,
        nelem_vert,
        zmax,
        param_set,
        model;
        hmax = FT(40),
        solver_type = ode_solver_type,
    )

    solver_config = ClimateMachine.SolverConfiguration(
        t0,
        timeend,
        driver_config,
        init_on_cpu = true,
        Courant_number = CFLmax,
    )

    # --- Zero-out horizontal variations:
    vsp = vars_state(model, Prognostic(), FT)
    horizontally_average!(
        driver_config.grid,
        solver_config.Q,
        varsindex(vsp, :turbconv),
    )
    horizontally_average!(
        driver_config.grid,
        solver_config.Q,
        varsindex(vsp, :energy, :ρe),
    )
    vsa = vars_state(model, Auxiliary(), FT)
    horizontally_average!(
        driver_config.grid,
        solver_config.dg.state_auxiliary,
        varsindex(vsa, :turbconv),
    )
    # ---

    dgn_config = config_diagnostics(driver_config)

    # boyd vandeven filter
    cb_boyd = GenericCallbacks.EveryXSimulationSteps(1) do
        Filters.apply!(
            solver_config.Q,
            ("energy.ρe",),
            solver_config.dg.grid,
            BoydVandevenFilter(
                solver_config.dg.grid,
                1, #default=0
                4, #default=32
            ),
        )
        nothing
    end

    diag_arr = [single_stack_diagnostics(solver_config)]
    time_data = FT[0]

    # Define the number of outputs from `t0` to `timeend`
    n_outputs = 5
    # This equates to exports every ceil(Int, timeend/n_outputs) time-step:
    every_x_simulation_time = ceil(Int, timeend / n_outputs)

    cb_data_vs_time =
        GenericCallbacks.EveryXSimulationTime(every_x_simulation_time) do
            diag_vs_z = single_stack_diagnostics(solver_config)

            nstep = getsteps(solver_config.solver)

            push!(diag_arr, diag_vs_z)
            push!(time_data, gettime(solver_config.solver))
            nothing
        end

    # Mass tendencies = 0 for Anelastic1D model,
    # so mass should be completely conserved:
    check_cons =
        (ClimateMachine.ConservationCheck("ρ", "3000steps", FT(0.00000001)),)

    cb_print_step = GenericCallbacks.EveryXSimulationSteps(100) do
        @show getsteps(solver_config.solver)
        nothing
    end

    if !isnothing(cl_args["cparam_file"])
        ClimateMachine.Settings.output_dir = cl_args["cparam_file"] * ".output"
    end
    result = ClimateMachine.invoke!(
        solver_config;
        diagnostics_config = dgn_config,
        check_cons = check_cons,
        user_callbacks = (cb_boyd, cb_data_vs_time, cb_print_step),
        check_euclidean_distance = true,
    )

    diag_vs_z = single_stack_diagnostics(solver_config)
    push!(diag_arr, diag_vs_z)
    push!(time_data, gettime(solver_config.solver))

    return solver_config, diag_arr, time_data
end

# ArgParse in global scope to modify Clima Parameters
sbl_args = ArgParseSettings(autofix_names = true)
add_arg_group!(sbl_args, "StableBoundaryLayer")
@add_arg_table! sbl_args begin
    "--cparam-file"
    help = "specify CLIMAParameters file"
    arg_type = Union{String, Nothing}
    default = nothing

    "--surface-flux"
    help = "specify surface flux for energy and moisture"
    metavar = "prescribed|bulk|custom_sbl"
    arg_type = String
    default = "custom_sbl"
end

cl_args = ClimateMachine.init(parse_clargs = true, custom_clargs = sbl_args)
if !isnothing(cl_args["cparam_file"])
    filename = cl_args["cparam_file"]
    set_clima_parameters(filename)
end

solver_config, diag_arr, time_data = main(Float64, cl_args)

include(joinpath(@__DIR__, "report_mse_sbl_anelastic.jl"))

nothing<|MERGE_RESOLUTION|>--- conflicted
+++ resolved
@@ -90,24 +90,7 @@
     return nothing
 end;
 
-<<<<<<< HEAD
-function main(::Type{FT}) where {FT}
-    # add a command line argument to specify the kind of surface flux
-    # TODO: this will move to the future namelist functionality
-    sbl_args = ArgParseSettings(autofix_names = true)
-    add_arg_group!(sbl_args, "StableBoundaryLayer")
-    @add_arg_table! sbl_args begin
-        "--surface-flux"
-        help = "specify surface flux for energy and moisture"
-        metavar = "prescribed|bulk|custom_sbl"
-        arg_type = String
-        default = "prescribed"
-    end
-
-    cl_args = ClimateMachine.init(parse_clargs = true, custom_clargs = sbl_args)
-=======
 function main(::Type{FT}, cl_args) where {FT}
->>>>>>> ad04765d
 
     surface_flux = cl_args["surface_flux"]
 
