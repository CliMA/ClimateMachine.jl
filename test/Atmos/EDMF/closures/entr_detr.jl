--- conflicted
+++ resolved
@@ -70,8 +70,7 @@
     # compute entrainment/detrainment components
     E_trb =
         2 * up[i].ρa * entr.c_t * sqrt_tke /
-<<<<<<< HEAD
-        max(m.turbconv.pressure.H_up, entr.εt_min)
+        max(m.turbconv.pressure.H_up, entr.H_up_min)
     E_dyn = up[i].ρa*λ*(D_E + M_E)
     Δ_dyn = up[i].ρa*λ*(D_δ + M_δ)
 
@@ -81,14 +80,5 @@
     E_dyn = FT(0)
     Δ_dyn = FT(0)
     E_trb = FT(0)
-=======
-        max(m.turbconv.pressure.H_up, entr.H_up_min)
-    E_dyn = up[i].ρa * λ * (D_E + M_E)
-    Δ_dyn = up[i].ρa * λ * (D_δ + M_δ)
-
-    E_dyn = max(E_dyn, FT(0))
-    Δ_dyn = max(Δ_dyn, FT(0))
-    E_trb = max(E_trb, FT(0))
->>>>>>> 4fbd57d7
     return E_dyn, Δ_dyn, E_trb
 end;