#### Mixing length model kernels

"""
    mixing_length(
        m::AtmosModel{FT},
        ml::MixingLengthModel,
        state::Vars,
        diffusive::Vars,
        aux::Vars,
        t::Real,
        Δ::Tuple,
        Et::Tuple,
        ts,
        env,
    ) where {FT}

Returns the mixing length used in the diffusive turbulence closure, given:
 - `m`, an `AtmosModel`
 - `ml`, a `MixingLengthModel`
 - `state`, state variables
 - `diffusive`, additional variables
 - `aux`, auxiliary variables
 - `t`, the time
 - `Δ`, the detrainment rate
 - `Et`, the turbulent entrainment rate
 - `ts`, NamedTuple of thermodynamic states
 - `env`, NamedTuple of environment variables
"""
function mixing_length(
    m::AtmosModel{FT},
    ml::MixingLengthModel,
    state::Vars,
    diffusive::Vars,
    aux::Vars,
    t::Real,
    Δ::Tuple,
    Et::Tuple,
    ts,
    env,
) where {FT}

    # TODO: use functions: obukhov_length, ustar, ϕ_m

    # Alias convention:
    gm = state
    en = state.turbconv.environment
    up = state.turbconv.updraft
    gm_aux = aux
    N_up = n_updrafts(m.turbconv)

    z = altitude(m, aux)
    _grav::FT = grav(m.param_set)
    ρinv = 1 / gm.ρ

    Shear² = diffusive.turbconv.S²
    tke_en = max(en.ρatke, 0) * ρinv / env.a

    ustar = m.turbconv.surface.ustar
    obukhov_length = m.turbconv.surface.obukhov_length

    # buoyancy related functions
    ∂b∂z, Nˢ_eff = compute_buoyancy_gradients(m, state, diffusive, aux, t, ts)
    Grad_Ri = ∇Richardson_number(∂b∂z, Shear², 1 / ml.max_length, ml.Ri_c)
    Pr_z = turbulent_Prandtl_number(ml.Pr_n, Grad_Ri, ml.ω_pr)

    # compute L1
    Nˢ_fact = (sign(Nˢ_eff - eps(FT)) + 1) / 2
    coeff = min(sqrt(ml.c_b * tke_en) / Nˢ_eff, ml.max_length)
    L_Nˢ = coeff * Nˢ_fact + ml.max_length * (FT(1) - Nˢ_fact)

    # compute L2 - law of the wall
    surf_vals = subdomain_surface_values(
        m.turbconv.surface,
        m.turbconv,
        m,
        gm,
        gm_aux,
        m.turbconv.surface.zLL,
    )
    tke_surf = surf_vals.tke
    L_W = ml.κ * z / (sqrt(tke_surf) * ml.c_m / ustar / ustar)
    stab_fac = -(sign(obukhov_length) - 1) / 2
    L_W *= stab_fac * min((FT(1) - ml.a2 * z / obukhov_length)^ml.a1, 1 / ml.κ)

    # compute L3 - entrainment detrainment sources
    # Production/destruction terms
    a = ml.c_m * (Shear² - ∂b∂z / Pr_z) * sqrt(tke_en)
    # Dissipation term
    b = FT(0)
    a_up = vuntuple(i -> up[i].ρa * ρinv, N_up)
    w_up = vuntuple(i -> up[i].ρaw / up[i].ρa, N_up)
    b = sum(
        ntuple(N_up) do i
<<<<<<< HEAD
            Δ[i]/gm.ρ / env.a *
            ((w_up[i] - env.w) * (w_up[i] - env.w) / 2 - tke_en) -
             (w_up[i] - env.w) * Et[i]/gm.ρ * env.w / env.a
=======
            Δ[i] / gm.ρ / env.a *
            ((w_up[i] - env.w) * (w_up[i] - env.w) / 2 - tke_en) -
            (w_up[i] - env.w) * Et[i] / gm.ρ * env.w / env.a
>>>>>>> 4fbd57d7
        end,
    )

    c_neg = ml.c_d * tke_en * sqrt(abs(tke_en))
    if abs(a) > ml.random_minval && 4 * a * c_neg > -b^2
        l_entdet =
            max(-b / FT(2) / a + sqrt(b^2 + 4 * a * c_neg) / 2 / a, FT(0))
    elseif abs(a) < eps(FT) && abs(b) > eps(FT)
        l_entdet = c_neg / b
    else
        l_entdet = FT(0)
    end
    L_tke = l_entdet

    if L_Nˢ < eps(FT) || L_Nˢ > ml.max_length
        L_Nˢ = ml.max_length
    end
    if L_W < eps(FT) || L_W > ml.max_length
        L_W = ml.max_length
    end
    if L_tke < eps(FT) || L_tke > ml.max_length
        L_tke = ml.max_length
    end

    l_mix =
        lamb_smooth_minimum(SVector(L_Nˢ, L_W, L_tke), ml.smin_ub, ml.smin_rm)
    return l_mix
end;<|MERGE_RESOLUTION|>--- conflicted
+++ resolved
@@ -91,15 +91,9 @@
     w_up = vuntuple(i -> up[i].ρaw / up[i].ρa, N_up)
     b = sum(
         ntuple(N_up) do i
-<<<<<<< HEAD
-            Δ[i]/gm.ρ / env.a *
-            ((w_up[i] - env.w) * (w_up[i] - env.w) / 2 - tke_en) -
-             (w_up[i] - env.w) * Et[i]/gm.ρ * env.w / env.a
-=======
             Δ[i] / gm.ρ / env.a *
             ((w_up[i] - env.w) * (w_up[i] - env.w) / 2 - tke_en) -
             (w_up[i] - env.w) * Et[i] / gm.ρ * env.w / env.a
->>>>>>> 4fbd57d7
         end,
     )
 
