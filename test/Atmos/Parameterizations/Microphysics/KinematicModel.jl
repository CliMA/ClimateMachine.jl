--- conflicted
+++ resolved
@@ -50,12 +50,8 @@
     latent_heat_fusion,
     Liquid,
     Ice,
-<<<<<<< HEAD
-    supersaturation
-=======
     supersaturation,
     vapor_specific_humidity
->>>>>>> cf379384
 
 using ClimateMachine.Microphysics
 using ClimateMachine.MPIStateArrays
