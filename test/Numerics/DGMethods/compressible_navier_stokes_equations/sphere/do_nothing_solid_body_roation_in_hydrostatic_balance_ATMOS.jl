--- conflicted
+++ resolved
@@ -29,15 +29,9 @@
 domain =  AtmosDomain(radius = parameters.a, height = parameters.H)
 grid = DiscretizedDomain(
     domain;
-<<<<<<< HEAD
     elements              = (vertical = 2, horizontal = 4),
     polynomial_order      = (vertical = 1,  horizontal = 3),
     overintegration_order = (vertical = 1,  horizontal = 1),
-=======
-    elements              = (vertical = 3, horizontal = 4),
-    polynomial_order      = (vertical = 3, horizontal = 5),
-    overintegration_order = (vertical = 0, horizontal = 0),
->>>>>>> b0e86a3c
 )
 
 ########
