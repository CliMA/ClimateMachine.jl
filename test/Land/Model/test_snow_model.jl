--- conflicted
+++ resolved
@@ -163,27 +163,16 @@
     ClimateMachine.init()
     FT = Float64
 
-<<<<<<< HEAD
-    #data = readdlm("/Users/katherinedeck/Downloads/ERAwyo_2017_hourly.csv",',')
-    data = readdlm("/Users/shuangma/Downloads/ERAwyo_2017_hourly.csv",',')
-=======
     data = readdlm("/Users/katherinedeck/Downloads/ERAwyo_2017_hourly_revised.csv",',')
     #data = readdlm("/Users/shuangma/Downloads/ERAwyo_2017_hourly.csv",',')
->>>>>>> 25807732
 
     Qsurf = data[:, data[1,:] .== "Qsurf"][2:end,1] ./ 3600 ./ 24 # per second
     Qsurf = -Qsurf
     Tsurf = FT.(data[:, data[1,:] .== "surtsn(K)"][2:end,:])
-<<<<<<< HEAD
-    # 1:168 is first week of data, just model this for now. 
-    ρ_snow = FT(mean(data[:, data[1,:] .== "rhosn(kgm-3)"][2:end,:][1:168]))
-    snowf = FT(mean(data[:, data[1,:] .== "snfall(m)"][2:end,:][1:168]))
-=======
     # 300:440 - no snowfall.
     start = 300
     range = 300:440
     ρ_snow = FT(mean(data[:, data[1,:] .== "rhosn(kgm-3)"][2:end,:][range]))
->>>>>>> 25807732
     κ_air = FT(0.023)
     κ_ice = FT(2.29)
     κ_snow = FT(κ_air + (7.75*1e-5 *ρ_snow + 1.105e-6*ρ_snow^2)*(κ_ice-κ_air))
@@ -282,8 +271,7 @@
     coeffs = compute_profile_coefficients.(Q_surf.(time_data, Ref(Qsurf_spline)), Ref(0.0), Ref(snow_parameters.z_snow), Ref(snow_parameters.ρ_snow), Ref(snow_parameters.κ_snow), ρe_int, Ref(param_set))
     t_profs = get_temperature_profile.(Q_surf.(time_data, Ref(Qsurf_spline)), Ref(0.0), Ref(snow_parameters.z_snow), Ref(snow_parameters.ρ_snow), Ref(snow_parameters.κ_snow), ρe_int, Ref(param_set))
 
-<<<<<<< HEAD
-    tsurf_pw = Array{FT,1}(undef, N)
+"""tsurf_pw = Array{FT,1}(undef, N)
     tsurf_era5 = Array{FT,1}(undef, N)
     snowf_era5 = Array{FT,1}(undef, N)
     anim = @animate for i ∈ 1:N
@@ -294,16 +282,15 @@
         tsurf_pw[i]   = t_profs[i].(FT(snow_parameters.z_snow))
         tsurf_era5[i] = Tsurf[Int64.(time_data[i]/3600)+1]
         snowf_era5[i] = snowf[Int64.(time_data[i]/3600)+1]
-        """println(tsurf_pw[i])
+        println(tsurf_pw[i])
         println(tsurf_era5[i])"""
-=======
+        
     tsurf_pw = [coeffs[k][1] for k in 1:N]
     tsurf_era5 = Tsurf[range]
     anim = @animate for i ∈ 1:N
         plot(t_profs[i].(z),z, ylim = [0,1.5], xlim = [240,300], label = "Piecewise model")
         t = time_data[i]
         scatter!([Tsurf[range[i]]], [FT(snow_parameters.z_snow)], label = "ERA5 Tsurf")
->>>>>>> 25807732
     end
     gif(anim, "snow2.gif", fps = 6)
 
