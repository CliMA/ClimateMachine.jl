--- conflicted
+++ resolved
@@ -4,10 +4,7 @@
 using ClimateMachine.MPIStateArrays
 using ClimateMachine.Mesh.BrickMesh
 using Pkg
-<<<<<<< HEAD
-=======
 using KernelAbstractions
->>>>>>> fc358274
 
 ClimateMachine.init()
 const ArrayType = ClimateMachine.array_type()
@@ -16,100 +13,6 @@
 
 function main()
 
-<<<<<<< HEAD
-  crank = MPI.Comm_rank(comm)
-  csize = MPI.Comm_size(comm)
-
-
-  @assert csize == 3
-
-  if crank == 0
-    numreal = 4
-    numghost = 3
-
-    nabrtorank = [1, 2]
-
-    sendelems = [1, 2, 3, 4, 1, 4]
-    nabrtorecv = [1:2, 3:3]
-    nabrtosend = [1:4, 5:6]
-
-    vmaprecv = [37, 38, 39, 40, 42, 43, 44, 45, 46, 49, 52, 53, 54,
-                57, 60, 61, 62, 63]
-    vmapsend = [3, 6, 9, 10, 11, 12, 19, 22, 25, 34, 35, 36,
-                1, 2, 3, 28, 31, 34]
-
-    nabrtovmaprecv = [1:13, 14:18]
-    nabrtovmapsend = [1:12, 13:18]
-
-    expectedghostdata = [1001, 1002, 1003, 1004, 1006, 1007, 1008, 1009,
-                         1010, 1013, 1016, 1017, 1018,
-                         2003, 2006, 2007, 2008, 2009]
-  elseif crank == 1
-    numreal = 2
-    numghost = 4
-
-    nabrtorank = [0]
-
-    sendelems = [1, 2]
-    nabrtorecv = [1:4]
-    nabrtosend = [1:2]
-
-    vmaprecv = [21, 24, 27, 28, 29, 30, 37, 40, 43, 52, 53, 54]
-    vmapsend = [1, 2, 3, 4, 6, 7, 8, 9, 10, 13, 16, 17, 18]
-
-    nabrtovmaprecv = [1:length(vmaprecv)]
-    nabrtovmapsend = [1:length(vmapsend)]
-
-    expectedghostdata = [ 3,  6,  9,
-                         10, 11, 12,
-                         19, 22, 25,
-                         34, 35, 36]
-  elseif crank == 2
-    numreal = 1
-    numghost = 2
-
-    nabrtorank = [0]
-
-    sendelems = [1]
-    nabrtorecv = [1:2]
-    nabrtosend = [1:1]
-
-    vmaprecv = [10, 11, 12, 19, 22, 25]
-    vmapsend = [3, 6, 7, 8, 9]
-
-    nabrtovmaprecv = [1:length(vmaprecv)]
-    nabrtovmapsend = [1:length(vmapsend)]
-
-    expectedghostdata = [ 1,  2,  3,
-                         28, 31, 34]
-  end
-
-  numelem = numreal+numghost
-
-  realelems = 1:numreal
-  ghostelems = numreal .+ (1:numghost)
-
-  weights = Array{Int64}(undef, (0, 0, 0))
-
-  A = MPIStateArray{Int64}(comm, ArrayType, 9, 2, numelem, realelems, ghostelems,
-                           ArrayType(vmaprecv), ArrayType(vmapsend), nabrtorank,
-                           nabrtovmaprecv, nabrtovmapsend, ArrayType(weights),
-                           555)
-
-  Q = Array(A.data)
-  Q .= -1
-  shift = 100
-  Q[:, 1, realelems] .= reshape((crank * 1000)          .+ (1:9*numreal), 9, numreal)
-  Q[:, 2, realelems] .= reshape((crank * 1000) .+ shift .+ (1:9*numreal), 9, numreal)
-  copyto!(A.data, Q)
-
-  MPIStateArrays.start_ghost_exchange!(A)
-  MPIStateArrays.finish_ghost_exchange!(A)
-
-  Q = Array(A.data)
-  @test all(         expectedghostdata .== Q[:, 1, :][:][vmaprecv])
-  @test all(shift .+ expectedghostdata .== Q[:, 2, :][:][vmaprecv])
-=======
     crank = MPI.Comm_rank(comm)
     csize = MPI.Comm_size(comm)
 
@@ -248,7 +151,6 @@
     Q = Array(A.data)
     @test all(expectedghostdata .== Q[:, 1, :][:][vmaprecv])
     @test all(shift .+ expectedghostdata .== Q[:, 2, :][:][vmaprecv])
->>>>>>> fc358274
 
 end
 
