# Tests to be run by SLURM CI
#
# Each entry specifies the number of MPI ranks to use followed by the file to run

cpu = [
  { file = "test/DGmethods/advection_diffusion/pseudo1D_advection_diffusion.jl", slurmargs = ["--ntasks=3"], args = [] },
  { file = "test/DGmethods/advection_diffusion/pseudo1D_advection_diffusion_1dimex.jl", slurmargs = ["--ntasks=3"], args = [] },
]

cpu_gpu = [
  { file = "test/DGmethods/Euler/isentropicvortex.jl", slurmargs = ["--ntasks=3"], args = [] },
  { file = "test/DGmethods/Euler/isentropicvortex-imex.jl", slurmargs = ["--ntasks=3"], args = [] },
  { file = "test/DGmethods/Euler/isentropicvortex-multirate.jl", slurmargs = ["--ntasks=3"], args = [] },
  { file = "test/DGmethods/Euler/acousticwave-1d-imex.jl", slurmargs = ["--ntasks=3"], args = [] },
  { file = "test/DGmethods/compressible_Navier_Stokes/mms_bc_atmos.jl", slurmargs = ["--ntasks=3"], args = [] },
  { file = "test/DGmethods/compressible_Navier_Stokes/mms_bc_dgmodel.jl", slurmargs = ["--ntasks=3"], args = [] },
  { file = "test/DGmethods/compressible_Navier_Stokes/rising_bubble-model.jl", slurmargs = ["--ntasks=3"], args = [] },
  { file = "test/DGmethods/compressible_Navier_Stokes/rising_bubble-model-imex.jl", slurmargs = ["--ntasks=3"], args = [] },
  { file = "test/DGmethods/compressible_Navier_Stokes/density_current-model.jl", slurmargs = ["--ntasks=3"], args = [] },
  { file = "test/DGmethods_old/Euler/RTB_IMEX.jl", slurmargs = ["--ntasks=3"], args = [] },
  { file = "test/DGmethods_old/Euler/isentropic_vortex_standalone.jl", slurmargs = ["--ntasks=3"], args = [] },
  { file = "test/DGmethods_old/Euler/isentropic_vortex_standalone_IMEX.jl", slurmargs = ["--ntasks=3"], args = [] },
  { file = "test/DGmethods_old/Euler/isentropic_vortex_standalone_aux.jl", slurmargs = ["--ntasks=3"], args = [] },
  { file = "test/DGmethods_old/Euler/isentropic_vortex_standalone_bc.jl", slurmargs = ["--ntasks=3"], args = [] },
  { file = "test/DGmethods_old/Euler/isentropic_vortex_standalone_integral.jl", slurmargs = ["--ntasks=3"], args = [] },
  { file = "test/DGmethods_old/Euler/isentropic_vortex_standalone_source.jl", slurmargs = ["--ntasks=3"], args = [] },
  { file = "test/DGmethods_old/compressible_Navier_Stokes/mms_bc.jl", slurmargs = ["--ntasks=3"], args = [] },
  { file = "test/DGmethods_old/conservation/sphere.jl", slurmargs = ["--ntasks=3"], args = [] },
  { file = "test/DGmethods_old/sphere/advection_sphere_lsrk.jl", slurmargs = ["--ntasks=2"], args = [] },
  { file = "test/DGmethods_old/sphere/advection_sphere_ssp33.jl", slurmargs = ["--ntasks=2"], args = [] },
  { file = "test/DGmethods_old/sphere/advection_sphere_ssp34.jl", slurmargs = ["--ntasks=2"], args = [] },
  { file = "test/LinearSolvers/poisson.jl", slurmargs = ["--ntasks=2"], args = [] },
  { file = "test/LinearSolvers/columnwiselu.jl", slurmargs = ["--ntasks=1"], args = []},
  { file = "test/LinearSolvers/bandedsystem.jl", slurmargs = ["--ntasks=3", "--time=02:00:00"], args = [] },
  { file = "test/Ocean/shallow_water/GyreDriver.jl", slurmargs = ["--ntasks=1"], args = [] },
  { file = "examples/DGmethods_old/ex_001_periodic_advection.jl", slurmargs = ["--ntasks=3"], args = [] },
  { file = "examples/DGmethods_old/ex_002_solid_body_rotation.jl", slurmargs = ["--ntasks=3"], args = [] },
  { file = "examples/DGmethods_old/ex_003_acoustic_wave.jl", slurmargs = ["--ntasks=3"], args = [] },
  { file = "examples/DGmethods_old/ex_004_nonnegative.jl", slurmargs = ["--ntasks=3"], args = [] },
  { file = "examples/Microphysics/ex_1_saturation_adjustment.jl", slurmargs = ["--ntasks=3"], args = [] },
  { file = "examples/Microphysics/ex_2_Kessler.jl", slurmargs = ["--ntasks=3"], args = [] },
]

gpu = [
  { file = "test/DGmethods/advection_diffusion/pseudo1D_advection_diffusion.jl", slurmargs = ["--ntasks=3"], args = ["--integration-testing"] },
  { file = "test/DGmethods/advection_diffusion/pseudo1D_advection_diffusion_1dimex.jl", slurmargs = ["--ntasks=3"], args = [] },
<<<<<<< HEAD
=======
  # this test times out; re-enable after fixing
  { file = "examples/Atmos/dry_rayleigh_benard.jl", slurmargs = ["--ntasks=3"], args = [] },
  { file = "examples/Atmos/heldsuarez.jl", slurmargs = ["--ntasks=3"], args = [] },
>>>>>>> 2940ce64
  { file = "test/Ocean/Hydrostatic_Boussinesq/test_divergence_free.jl", slurmargs = ["--ntasks=3"], args = [] },
  { file = "examples/Atmos/dry_rayleigh_benard.jl", slurmargs = ["--ntasks=3"], args = [] },
  { file = "examples/Atmos/heldsuarez.jl", slurmargs = ["--ntasks=3"], args = [] },
  { file = "experiments/GCM/heldsuarez.jl", slurmargs = ["--ntasks=3"], args = [] },
  { file = "experiments/LES/dycoms.jl", slurmargs = ["--ntasks=3"], args = [] },
]<|MERGE_RESOLUTION|>--- conflicted
+++ resolved
@@ -44,12 +44,8 @@
 gpu = [
   { file = "test/DGmethods/advection_diffusion/pseudo1D_advection_diffusion.jl", slurmargs = ["--ntasks=3"], args = ["--integration-testing"] },
   { file = "test/DGmethods/advection_diffusion/pseudo1D_advection_diffusion_1dimex.jl", slurmargs = ["--ntasks=3"], args = [] },
-<<<<<<< HEAD
-=======
-  # this test times out; re-enable after fixing
   { file = "examples/Atmos/dry_rayleigh_benard.jl", slurmargs = ["--ntasks=3"], args = [] },
   { file = "examples/Atmos/heldsuarez.jl", slurmargs = ["--ntasks=3"], args = [] },
->>>>>>> 2940ce64
   { file = "test/Ocean/Hydrostatic_Boussinesq/test_divergence_free.jl", slurmargs = ["--ntasks=3"], args = [] },
   { file = "examples/Atmos/dry_rayleigh_benard.jl", slurmargs = ["--ntasks=3"], args = [] },
   { file = "examples/Atmos/heldsuarez.jl", slurmargs = ["--ntasks=3"], args = [] },
