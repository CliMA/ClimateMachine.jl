--- conflicted
+++ resolved
@@ -903,13 +903,8 @@
     ::Liquid,
 ) where {FT <: Real}
 
-<<<<<<< HEAD
-    q_sat::FT = q_vap_saturation_generic(param_set, T, ρ; phase = Liquid())
+    q_sat::FT = q_vap_saturation_generic(param_set, T, ρ, Liquid())
     q_vap::FT = max(FT(0), q.tot - q.liq - q.ice)
-=======
-    q_sat::FT = q_vap_saturation_generic(param_set, T, ρ, Liquid())
-    q_vap::FT = q.tot - q.liq - q.ice
->>>>>>> 721b67f2
 
     return q_vap / q_sat - FT(1)
 end
@@ -921,13 +916,8 @@
     ::Ice,
 ) where {FT <: Real}
 
-<<<<<<< HEAD
-    q_sat::FT = q_vap_saturation_generic(param_set, T, ρ; phase = Ice())
+    q_sat::FT = q_vap_saturation_generic(param_set, T, ρ, Ice())
     q_vap::FT = max(FT(0), q.tot - q.liq - q.ice)
-=======
-    q_sat::FT = q_vap_saturation_generic(param_set, T, ρ, Ice())
-    q_vap::FT = q.tot - q.liq - q.ice
->>>>>>> 721b67f2
 
     return q_vap / q_sat - FT(1)
 end
