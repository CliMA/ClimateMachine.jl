--- conflicted
+++ resolved
@@ -78,16 +78,10 @@
 function PhaseEquil(e_int::FT,
                     ρ::FT,
                     q_tot::FT,
-<<<<<<< HEAD
-                    tol::FT=FT(1e-1),
-                    maxiter::Int=5,
-                    sat_adjust::F=saturation_adjustment) where {FT<:Real,F}
-=======
                     maxiter::Int=3,
                     tol::FT=FT(1e-1),
                     sat_adjust::F=saturation_adjustment
                     ) where {FT<:Real,F}
->>>>>>> 4f532273
     return PhaseEquil{FT}(e_int, ρ, q_tot, sat_adjust(e_int, ρ, q_tot, tol, maxiter))
 end
 
