module MPIStateArrays
using LinearAlgebra
using DoubleFloats

using MPI

export MPIStateArray, euclidean_distance, weightedsum

"""
    MPIStateArray{S <: Tuple, T, DeviceArray, N,
                  DATN<:AbstractArray{T,N}, Nm1, DAI1} <: AbstractArray{T, N}


`N`-dimensional MPI-aware array with elements of type `T`. The dimension `N` is
`length(S) + 1`. `S` is a tuple of the first `N-1` array dimensions.

!!! todo

    It should be reevaluated whether all this stuff in the type domain is
    really necessary (some of it was optimistically added for functionality that
    never panned out)

"""
struct MPIStateArray{S <: Tuple, T, DeviceArray, N,
                     DATN<:AbstractArray{T,N}, Nm1, DAI1} <: AbstractArray{T, N}
  mpicomm::MPI.Comm
  Q::DATN

  realelems::UnitRange{Int64}
  ghostelems::UnitRange{Int64}
  sendelems::DAI1

  sendreq::Array{MPI.Request, 1}
  recvreq::Array{MPI.Request, 1}

  host_sendQ::Array{T, N}
  host_recvQ::Array{T, N}

  nabrtorank::Array{Int64, 1}
  nabrtorecv::Array{UnitRange{Int64}, 1}
  nabrtosend::Array{UnitRange{Int64}, 1}

  device_sendQ::DATN
  device_recvQ::DATN

  # FIXME: Later we should relax this if we compute on the GPU and probably
  # should let this be a more generic type...
  weights::Array{T, Nm1}

  commtag::Int
  function MPIStateArray{S, T, DA}(mpicomm, numelem, realelems, ghostelems,
                                   sendelems, nabrtorank, nabrtorecv,
                                   nabrtosend, weights, commtag
                                  ) where {S, T, DA}
    N = length(S.parameters)+1
    numsendelem = length(sendelems)
    numrecvelem = length(ghostelems)
    (Q, device_sendQ, device_recvQ) = try
      (DA{T, N}(undef, S.parameters..., numelem),
       DA{T, N}(undef, S.parameters..., numsendelem),
       DA{T, N}(undef, S.parameters..., numrecvelem))
    catch
      try
        # TODO: Remove me after CUDA upgrade...
        (DA{T, N}(S.parameters..., numelem),
         DA{T, N}(S.parameters..., numsendelem),
         DA{T, N}(S.parameters..., numrecvelem))
      catch
        error("MPIStateArray:Cannot construct array")
      end
    end

    host_sendQ = zeros(T, S.parameters..., numsendelem)
    host_recvQ = zeros(T, S.parameters..., numrecvelem)

    # Length check is to work around a CuArrays bug.
    length(Q) > 0 && fill!(Q, 0)
    length(device_sendQ) > 0 && fill!(device_sendQ, 0)
    length(device_recvQ) > 0 && fill!(device_recvQ, 0)

    nnabr = length(nabrtorank)
    sendreq = fill(MPI.REQUEST_NULL, nnabr)
    recvreq = fill(MPI.REQUEST_NULL, nnabr)

    sendelems = typeof(sendelems) <: DA ? sendelems : DA(sendelems)
    DAI1 = typeof(sendelems)
    new{S, T, DA, N, typeof(Q), N-1, DAI1}(mpicomm, Q, realelems, ghostelems,
                                           sendelems, sendreq, recvreq,
                                           host_sendQ, host_recvQ, nabrtorank,
                                           nabrtorecv, nabrtosend,
                                           device_sendQ, device_recvQ, weights,
                                           commtag)
  end


end

"""
   MPIStateArray{S, T, DA}(mpicomm, numelem; realelems=1:numelem,
                           ghostelems=numelem:numelem-1,
                           sendelems=1:0,
                           nabrtorank=Array{Int64}(undef, 0),
                           nabrtorecv=Array{UnitRange{Int64}}(undef, 0),
                           nabrtosend=Array{UnitRange{Int64}}(undef, 0),
                           weights,
                           commtag=888)

Construct an `MPIStateArray` over the communicator `mpicomm` with `numelem`
elements, using array type `DA` with element type `eltype`. The arrays that are
held in this created `MPIStateArray` will be of size `(S..., numelem)`.

The range `realelems` is the number of elements that this mpirank owns, whereas
the range `ghostelems` is the elements that are owned by other mpiranks.
Elements are stored as 'realelems` followed by `ghostelems`.

  * `sendelems` is an ordered array of elements to be sent to neighboring
    mpiranks
  * `nabrtorank` is the list of neighboring mpiranks
  * `nabrtorecv` is an `Array` of `UnitRange` that give the `ghostelems`
    received from neighboring mpiranks (indexes into the ghost elements arrays,
    not the full element array)
  * nabrtosend` is an `Array` of `UnitRange` for which elements to send to
    which neighboring mpiranks indexing into the `sendelems` ordering
  * `weights` is an optional array which gives weight for each degree of freedom
    to be used when computing the 2-norm of the array
"""
function MPIStateArray{S, T, DA}(mpicomm, numelem;
                                 realelems=1:numelem,
                                 ghostelems=numelem:numelem-1,
                                 sendelems=1:0,
                                 nabrtorank=Array{Int64}(undef, 0),
                                 nabrtorecv=Array{UnitRange{Int64}}(undef, 0),
                                 nabrtosend=Array{UnitRange{Int64}}(undef, 0),
                                 weights=nothing,
                                 commtag=888
                                ) where {S<:Tuple, T, DA}

  N = length(S.parameters)+1
  if weights == nothing
    weights = Array{T}(undef, ntuple(j->0, N-1))
  elseif !(typeof(weights) <: Array)
    weights = Array(weights)
  end
  MPIStateArray{S, T, DA}(mpicomm, numelem, realelems, ghostelems,
                          sendelems, nabrtorank, nabrtorecv,
                          nabrtosend, weights, commtag)
end

# FIXME: should general cases should be handled?
function Base.similar(Q::MPIStateArray{S, T, DA}; commtag=Q.commtag
                     ) where {S, T, DA}
  MPIStateArray{S, T, DA}(Q.mpicomm, size(Q.Q)[end], Q.realelems, Q.ghostelems,
                          Q.sendelems, Q.nabrtorank, Q.nabrtorecv,
                          Q.nabrtosend, Q.weights, commtag)
end

# FIXME: Only show real size
Base.size(Q::MPIStateArray, x...;kw...) = size(Q.Q, x...;kw...)

# FIXME: Only let get index access real elements?
Base.getindex(Q::MPIStateArray, x...;kw...) = getindex(Q.Q, x...;kw...)

# FIXME: Only let set index access real elements?
Base.setindex!(Q::MPIStateArray, x...;kw...) = setindex!(Q.Q, x...;kw...)

Base.eltype(Q::MPIStateArray, x...;kw...) = eltype(Q.Q, x...;kw...)

Base.Array(Q::MPIStateArray) = Array(Q.Q)

function Base.copyto!(dst::MPIStateArray, src::Array)
  copyto!(dst.Q, src)
  dst
end
<<<<<<< HEAD
Base.copyto!(dst::Array, src::MPIStateArray) = copyto!(dst, src.Q)
function Base.copyto!(dst::MPIStateArray, src::MPIStateArray)
  copyto!(dst.Q, src.Q)
  dst
=======
function transform_array(bc::Broadcasted)
  Broadcasted(bc.f, transform_array.(bc.args), bc.axes)
end
transform_array(mpisa::MPIStateArray) = mpisa.realQ
transform_array(x) = x

Base.copyto!(dest::Array, src::MPIStateArray) = copyto!(dest, src.Q)

function Base.copyto!(dest::MPIStateArray, src::MPIStateArray)
  copyto!(dest.realQ, src.realQ)
  dest
end

@inline function Base.copyto!(dest::MPIStateArray, bc::Broadcasted{Nothing})
  # check for the case a .= b, where b is an array
  if bc.f === identity && bc.args isa Tuple{AbstractArray}
    if bc.args isa Tuple{MPIStateArray}
      realindices = CartesianIndices((axes(dest.Q)[1:end-1]..., dest.realelems))
      copyto!(dest.Q, realindices, bc.args[1].Q, realindices)
    else
      copyto!(dest.Q, bc.args[1])
    end
  else
    copyto!(dest.realQ, transform_broadcasted(bc, dest.Q))
  end
  dest
>>>>>>> 09c6bf59
end

"""
    post_Irecvs!(Q::MPIStateArray)

posts the `MPI.Irecv!` for `Q`
"""
function post_Irecvs!(Q::MPIStateArray)
  nnabr = length(Q.nabrtorank)
  for n = 1:nnabr
    # If this fails we haven't waited on previous recv!
    @assert Q.recvreq[n].buffer == nothing

    Q.recvreq[n] = MPI.Irecv!((@view Q.host_recvQ[:, :, Q.nabrtorecv[n]]),
                              Q.nabrtorank[n], Q.commtag, Q.mpicomm)
  end
end

"""
    start_ghost_exchange!(Q::MPIStateArray; dorecvs=true)

Start the MPI exchange of the data stored in `Q`. If `dorecvs` is `true` then
`post_Irecvs!(Q)` is called, otherwise the caller is responsible for this.

This function will fill the send buffer (on the device), copies the data from
the device to the host, and then issues the send. Previous sends are waited on
to ensure that they are complete.
"""
function start_ghost_exchange!(Q::MPIStateArray; dorecvs=true)
  dorecvs && post_Irecvs!(Q)

  # wait on (prior) MPI sends
  finish_ghost_send!(Q)

  # pack data in send buffer
  fillsendbuf!(Q.host_sendQ, Q.device_sendQ, Q.Q, Q.sendelems)

  # post MPI sends
  nnabr = length(Q.nabrtorank)
  for n = 1:nnabr
    Q.sendreq[n] = MPI.Isend((@view Q.host_sendQ[:, :, Q.nabrtosend[n]]),
                           Q.nabrtorank[n], Q.commtag, Q.mpicomm)
  end
end

"""
    finish_ghost_exchange!(Q::MPIStateArray)

Complete the exchange of data and fill the data array on the device. Note this
completes both the send and the receive communication. For more fine level
control see [finish_ghost_exchange_recv!](@ref) and
[finish_ghost_exchange_send!](@ref)
"""
function finish_ghost_exchange!(Q::MPIStateArray)
  finish_ghost_recv!(Q::MPIStateArray)
  finish_ghost_send!(Q::MPIStateArray)
end

"""
    finish_ghost_recv!(Q::MPIStateArray)

Complete the receive of data and fill the data array on the device
"""
function finish_ghost_recv!(Q::MPIStateArray)
  # wait on MPI receives
  MPI.Waitall!(Q.recvreq)

  # copy data to state vectors
  transferrecvbuf!(Q.device_recvQ, Q.host_recvQ, Q, length(Q.realelems))
end

"""
    finish_ghost_send!(Q::MPIStateArray)

Waits on the send of data to be complete
"""
finish_ghost_send!(Q::MPIStateArray) = MPI.Waitall!(Q.sendreq)

# {{{ MPI Buffer handling
fillsendbuf!(h, d, b::MPIStateArray, e) = fillsendbuf!(h, d, b.Q, e)
transferrecvbuf!(h, d, b::MPIStateArray, e) = transferrecvbuf!(h, d, b.Q, e)

function fillsendbuf!(host_sendbuf, device_sendbuf::Array, buf::Array, sendelems)
  host_sendbuf[:, :, :] .= buf[:, :, sendelems]
end

function transferrecvbuf!(device_recvbuf::Array, host_recvbuf, buf::Array,
                          nrealelem)
  buf[:, :, nrealelem+1:end] .= host_recvbuf[:, :, :]
end
# }}}

# Integral based metrics
<<<<<<< HEAD
function LinearAlgebra.norm(Q::MPIStateArray; p::Real=2)

  @assert p == 2
=======
function LinearAlgebra.norm(Q::MPIStateArray, p::Real=2, weighted::Bool=true)
  T = eltype(Q)
>>>>>>> 09c6bf59

  host_array = Array ∈ typeof(Q).parameters
  h_Q = host_array ? Q : Array(Q)
  Np = size(Q, 1)

  if isempty(Q.weights)
    locnorm2 = knl_norm2(Val(Np), h_Q, Q.realelems)
  else
    locnorm2 = knl_L2norm(Val(Np), h_Q, Q.weights, Q.realelems)
  end

<<<<<<< HEAD
  sqrt(MPI.Allreduce([locnorm2], MPI.SUM, Q.mpicomm)[1])
end

function knl_norm2(::Val{Np}, Q, elems) where {Np}
  DFloat = eltype(Q)
  (_, nstate, nelem) = size(Q)

  nrm = zero(DFloat)

  @inbounds for e = elems, q = 1:nstate, i = 1:Np
    nrm += Q[i, q, e]^2
=======
  if weighted && ~isempty(Q.weights)
    # TODO for more accurate L^p norms we would want to intepolate the fields
    # to a finer mesh.
    w = @view Q.weights[:, :, Q.realelems]
    E = @~ E .* w
>>>>>>> 09c6bf59
  end

  nrm
end

function knl_L2norm(::Val{Np}, Q, weights, elems) where {Np}
  DFloat = eltype(Q)
  (_, nstate, nelem) = size(Q)

  nrm = zero(DFloat)

  @inbounds for e = elems, q = 1:nstate, i = 1:Np
    nrm += weights[i, e] * Q[i, q, e]^2
  end

  nrm
end

LinearAlgebra.norm(Q::MPIStateArray, weighted::Bool) = norm(Q, 2, weighted)

function LinearAlgebra.dot(A::MPIStateArray, B::MPIStateArray, weighted::Bool=true)
  T = eltype(A)

  E = @~ A.realQ .* B.realQ
  op, mpiop, init = +, MPI.SUM, zero(T)

  if weighted && ~isempty(A.weights)
    w = @view A.weights[:, :, A.realelems]
    E = @~ E .* w
  end

  locnorm = mapreduce(identity, op, E, init=init)
  MPI.Allreduce([locnorm], mpiop, A.mpicomm)[1]
end

function euclidean_distance(A::MPIStateArray, B::MPIStateArray)

  host_array = Array ∈ typeof(A).parameters
  h_A = host_array ? A : Array(A)
  Np = size(A, 1)

  host_array = Array ∈ typeof(B).parameters
  h_B = host_array ? B : Array(B)
  @assert Np === size(B, 1)

  if isempty(A.weights)
    locdist = knl_dist(Val(Np), h_A, h_B, A.realelems)
  else
    locdist = knl_L2dist(Val(Np), h_A, h_B, A.weights, A.realelems)
  end

  sqrt(MPI.Allreduce([locdist], MPI.SUM, A.mpicomm)[1])
end

function knl_dist(::Val{Np}, A, B, elems) where {Np}
  DFloat = eltype(A)
  (_, nstate, nelem) = size(A)

  dist = zero(DFloat)

  @inbounds for e = elems, q = 1:nstate, i = 1:Np
    dist += (A[i, q, e] - B[i, q, e])^2
  end

  dist
end

function knl_L2dist(::Val{Np}, A, B, weights, elems) where {Np}
  DFloat = eltype(A)
  (_, nstate, nelem) = size(A)

  dist = zero(DFloat)

  @inbounds for e = elems, q = 1:nstate, i = 1:Np
    dist += weights[i, e] * (A[i, q, e] - B[i, q, e])^2
  end

  dist
end

"""
    weightedsum(A[, states])

Compute the weighted sum of the `MPIStateArray` `A`. If `states` is specified on
the listed states are summed, otherwise all the states in `A` are used.

A typical use case for this is when the weights have been initialized with
quadrature weights from a grid, thus this becomes an integral approximation.

!!! note

    This implementation is not optimal and should be revisited when we work out
    the GPUify version!

"""
function weightedsum(A::MPIStateArray, states=1:size(A, 2))

  host_array = Array ∈ typeof(A).parameters
  h_A = host_array ? A : Array(A)
  Np = size(A, 1)

  isempty(A.weights) && error("`weightedsum` requires weights")
  locwsum = knl_weightedsum(Val(Np), h_A, A.weights, A.realelems, states)

  DFloat = eltype(A)
  # Need to use anomous function version of sum else MPI.jl using MPI_SUM
  DFloat(MPI.Allreduce([locwsum], (x,y)->x+y, A.mpicomm)[1])
end

function knl_weightedsum(::Val{Np}, A, weights, elems, states) where {Np}
  DFloat = eltype(A)

  wsum = zero(DoubleFloat{DFloat})

  @inbounds for e = elems
    for q = states, i = 1:Np
      wsum += weights[i, e] * A[i, q, e]
    end
  end

  wsum
end

using Requires

@init @require CuArrays = "3a865a2d-5b23-5a0f-bc46-62713ec82fae" begin
  using .CuArrays
  using .CuArrays.CUDAnative
  using .CuArrays.CUDAnative.CUDAdrv

  include("MPIStateArrays_cuda.jl")
end

end<|MERGE_RESOLUTION|>--- conflicted
+++ resolved
@@ -1,8 +1,12 @@
 module MPIStateArrays
 using LinearAlgebra
 using DoubleFloats
+using LazyArrays
+using StaticArrays
 
 using MPI
+
+using Base.Broadcast: Broadcasted, BroadcastStyle, ArrayStyle
 
 export MPIStateArray, euclidean_distance, weightedsum
 
@@ -22,9 +26,10 @@
 
 """
 struct MPIStateArray{S <: Tuple, T, DeviceArray, N,
-                     DATN<:AbstractArray{T,N}, Nm1, DAI1} <: AbstractArray{T, N}
+                     DATN<:AbstractArray{T,N}, Nm1, DAI1, DAV} <: AbstractArray{T, N}
   mpicomm::MPI.Comm
   Q::DATN
+  realQ::DAV
 
   realelems::UnitRange{Int64}
   ghostelems::UnitRange{Int64}
@@ -43,9 +48,7 @@
   device_sendQ::DATN
   device_recvQ::DATN
 
-  # FIXME: Later we should relax this if we compute on the GPU and probably
-  # should let this be a more generic type...
-  weights::Array{T, Nm1}
+  weights::DATN
 
   commtag::Int
   function MPIStateArray{S, T, DA}(mpicomm, numelem, realelems, ghostelems,
@@ -55,28 +58,16 @@
     N = length(S.parameters)+1
     numsendelem = length(sendelems)
     numrecvelem = length(ghostelems)
-    (Q, device_sendQ, device_recvQ) = try
+    (Q, device_sendQ, device_recvQ) =
       (DA{T, N}(undef, S.parameters..., numelem),
        DA{T, N}(undef, S.parameters..., numsendelem),
        DA{T, N}(undef, S.parameters..., numrecvelem))
-    catch
-      try
-        # TODO: Remove me after CUDA upgrade...
-        (DA{T, N}(S.parameters..., numelem),
-         DA{T, N}(S.parameters..., numsendelem),
-         DA{T, N}(S.parameters..., numrecvelem))
-      catch
-        error("MPIStateArray:Cannot construct array")
-      end
-    end
+
+    realQ = view(Q, ntuple(i -> Colon(), ndims(Q) - 1)..., realelems)
+    DAV = typeof(realQ)
 
     host_sendQ = zeros(T, S.parameters..., numsendelem)
     host_recvQ = zeros(T, S.parameters..., numrecvelem)
-
-    # Length check is to work around a CuArrays bug.
-    length(Q) > 0 && fill!(Q, 0)
-    length(device_sendQ) > 0 && fill!(device_sendQ, 0)
-    length(device_recvQ) > 0 && fill!(device_recvQ, 0)
 
     nnabr = length(nabrtorank)
     sendreq = fill(MPI.REQUEST_NULL, nnabr)
@@ -84,16 +75,17 @@
 
     sendelems = typeof(sendelems) <: DA ? sendelems : DA(sendelems)
     DAI1 = typeof(sendelems)
-    new{S, T, DA, N, typeof(Q), N-1, DAI1}(mpicomm, Q, realelems, ghostelems,
-                                           sendelems, sendreq, recvreq,
-                                           host_sendQ, host_recvQ, nabrtorank,
-                                           nabrtorecv, nabrtosend,
-                                           device_sendQ, device_recvQ, weights,
-                                           commtag)
-  end
-
-
-end
+    new{S, T, DA, N, typeof(Q), N-1, DAI1, DAV}(mpicomm, Q, realQ,
+                                                realelems, ghostelems,
+                                                sendelems, sendreq, recvreq,
+                                                host_sendQ, host_recvQ, nabrtorank,
+                                                nabrtorecv, nabrtosend,
+                                                device_sendQ, device_recvQ, weights,
+                                                commtag)
+  end
+end
+
+Base.fill!(Q::MPIStateArray, x) = fill!(Q.Q, x)
 
 """
    MPIStateArray{S, T, DA}(mpicomm, numelem; realelems=1:numelem,
@@ -137,46 +129,67 @@
 
   N = length(S.parameters)+1
   if weights == nothing
-    weights = Array{T}(undef, ntuple(j->0, N-1))
-  elseif !(typeof(weights) <: Array)
-    weights = Array(weights)
+    weights = DA{T}(undef, ntuple(j->0, N))
+  elseif !(typeof(weights) <: DA)
+    weights = DA(weights)
   end
   MPIStateArray{S, T, DA}(mpicomm, numelem, realelems, ghostelems,
                           sendelems, nabrtorank, nabrtorecv,
                           nabrtosend, weights, commtag)
 end
 
-# FIXME: should general cases should be handled?
-function Base.similar(Q::MPIStateArray{S, T, DA}; commtag=Q.commtag
-                     ) where {S, T, DA}
-  MPIStateArray{S, T, DA}(Q.mpicomm, size(Q.Q)[end], Q.realelems, Q.ghostelems,
-                          Q.sendelems, Q.nabrtorank, Q.nabrtorecv,
-                          Q.nabrtosend, Q.weights, commtag)
-end
-
-# FIXME: Only show real size
-Base.size(Q::MPIStateArray, x...;kw...) = size(Q.Q, x...;kw...)
-
-# FIXME: Only let get index access real elements?
-Base.getindex(Q::MPIStateArray, x...;kw...) = getindex(Q.Q, x...;kw...)
-
-# FIXME: Only let set index access real elements?
-Base.setindex!(Q::MPIStateArray, x...;kw...) = setindex!(Q.Q, x...;kw...)
+# FIXME: should general cases be handled?
+function Base.similar(Q::MPIStateArray{S, T, DA}, ::Type{TN}, ::Type{DAN}; commtag=Q.commtag
+                     ) where {S, T, DA, TN, DAN <: AbstractArray}
+  MPIStateArray{S, TN, DAN}(Q.mpicomm, size(Q.Q)[end], Q.realelems, Q.ghostelems,
+                            Q.sendelems, Q.nabrtorank, Q.nabrtorecv,
+                            Q.nabrtosend, Q.weights, commtag)
+end
+
+function Base.similar(Q::MPIStateArray{S, T, DA}, ::Type{TN}; commtag=Q.commtag
+                     ) where {S, T, DA, TN}
+  similar(Q, TN, DA, commtag = commtag)
+end
+
+function Base.similar(Q::MPIStateArray{S, T}, ::Type{DAN}; commtag=Q.commtag
+                     ) where {S, T, DAN <: AbstractArray}
+  similar(Q, T, DAN, commtag = commtag)
+end
+
+function Base.similar(Q::MPIStateArray{S, T}; commtag=Q.commtag
+                     ) where {S, T}
+  similar(Q, T, commtag = commtag)
+end
+
+Base.size(Q::MPIStateArray, x...;kw...) = size(Q.realQ, x...;kw...)
+
+Base.getindex(Q::MPIStateArray, x...;kw...) = getindex(Q.realQ, x...;kw...)
+
+Base.setindex!(Q::MPIStateArray, x...;kw...) = setindex!(Q.realQ, x...;kw...)
 
 Base.eltype(Q::MPIStateArray, x...;kw...) = eltype(Q.Q, x...;kw...)
 
 Base.Array(Q::MPIStateArray) = Array(Q.Q)
 
-function Base.copyto!(dst::MPIStateArray, src::Array)
-  copyto!(dst.Q, src)
-  dst
-end
-<<<<<<< HEAD
-Base.copyto!(dst::Array, src::MPIStateArray) = copyto!(dst, src.Q)
-function Base.copyto!(dst::MPIStateArray, src::MPIStateArray)
-  copyto!(dst.Q, src.Q)
-  dst
-=======
+# broadcasting stuff
+
+# find the first MPIStateArray among `bc` arguments
+# based on https://docs.julialang.org/en/v1/manual/interfaces/#Selecting-an-appropriate-output-array-1
+find_mpisa(bc::Broadcasted) = find_mpisa(bc.args)
+find_mpisa(args::Tuple) = find_mpisa(find_mpisa(args[1]), Base.tail(args))
+find_mpisa(x) = x
+find_mpisa(a::MPIStateArray, rest) = a
+find_mpisa(::Any, rest) = find_mpisa(rest)
+
+Base.BroadcastStyle(::Type{<:MPIStateArray}) = ArrayStyle{MPIStateArray}()
+function Base.similar(bc::Broadcasted{ArrayStyle{MPIStateArray}}, ::Type{T}) where T
+  similar(find_mpisa(bc), T)
+end
+
+# transform all arguments of `bc` from MPIStateArrays to Arrays
+function transform_broadcasted(bc::Broadcasted, ::Array)
+  transform_array(bc)
+end
 function transform_array(bc::Broadcasted)
   Broadcasted(bc.f, transform_array.(bc.args), bc.axes)
 end
@@ -203,7 +216,6 @@
     copyto!(dest.realQ, transform_broadcasted(bc, dest.Q))
   end
   dest
->>>>>>> 09c6bf59
 end
 
 """
@@ -211,13 +223,13 @@
 
 posts the `MPI.Irecv!` for `Q`
 """
-function post_Irecvs!(Q::MPIStateArray)
+function post_Irecvs!(Q::MPIStateArray, D)
   nnabr = length(Q.nabrtorank)
   for n = 1:nnabr
     # If this fails we haven't waited on previous recv!
     @assert Q.recvreq[n].buffer == nothing
 
-    Q.recvreq[n] = MPI.Irecv!((@view Q.host_recvQ[:, :, Q.nabrtorecv[n]]),
+    Q.recvreq[n] = MPI.Irecv!((@view Q.host_recvQ[D..., Q.nabrtorecv[n]]),
                               Q.nabrtorank[n], Q.commtag, Q.mpicomm)
   end
 end
@@ -232,19 +244,21 @@
 the device to the host, and then issues the send. Previous sends are waited on
 to ensure that they are complete.
 """
-function start_ghost_exchange!(Q::MPIStateArray; dorecvs=true)
-  dorecvs && post_Irecvs!(Q)
+function start_ghost_exchange!(Q::MPIStateArray, D = ntuple(i->:, ndims(Q)-1);
+                               dorecvs=true)
+
+  dorecvs && post_Irecvs!(Q, D)
 
   # wait on (prior) MPI sends
   finish_ghost_send!(Q)
 
   # pack data in send buffer
-  fillsendbuf!(Q.host_sendQ, Q.device_sendQ, Q.Q, Q.sendelems)
+  fillsendbuf!(Q.host_sendQ, Q.device_sendQ, Q.Q, Q.sendelems, D)
 
   # post MPI sends
   nnabr = length(Q.nabrtorank)
   for n = 1:nnabr
-    Q.sendreq[n] = MPI.Isend((@view Q.host_sendQ[:, :, Q.nabrtosend[n]]),
+    Q.sendreq[n] = MPI.Isend((@view Q.host_sendQ[D..., Q.nabrtosend[n]]),
                            Q.nabrtorank[n], Q.commtag, Q.mpicomm)
   end
 end
@@ -254,8 +268,8 @@
 
 Complete the exchange of data and fill the data array on the device. Note this
 completes both the send and the receive communication. For more fine level
-control see [finish_ghost_exchange_recv!](@ref) and
-[finish_ghost_exchange_send!](@ref)
+control see [finish_ghost_recv!](@ref) and
+[finish_ghost_send!](@ref)
 """
 function finish_ghost_exchange!(Q::MPIStateArray)
   finish_ghost_recv!(Q::MPIStateArray)
@@ -267,12 +281,12 @@
 
 Complete the receive of data and fill the data array on the device
 """
-function finish_ghost_recv!(Q::MPIStateArray)
+function finish_ghost_recv!(Q::MPIStateArray, D = ntuple(i->:, ndims(Q)-1))
   # wait on MPI receives
   MPI.Waitall!(Q.recvreq)
 
   # copy data to state vectors
-  transferrecvbuf!(Q.device_recvQ, Q.host_recvQ, Q, length(Q.realelems))
+  transferrecvbuf!(Q.device_recvQ, Q.host_recvQ, Q.Q, length(Q.realelems), D)
 end
 
 """
@@ -283,74 +297,44 @@
 finish_ghost_send!(Q::MPIStateArray) = MPI.Waitall!(Q.sendreq)
 
 # {{{ MPI Buffer handling
-fillsendbuf!(h, d, b::MPIStateArray, e) = fillsendbuf!(h, d, b.Q, e)
-transferrecvbuf!(h, d, b::MPIStateArray, e) = transferrecvbuf!(h, d, b.Q, e)
-
-function fillsendbuf!(host_sendbuf, device_sendbuf::Array, buf::Array, sendelems)
-  host_sendbuf[:, :, :] .= buf[:, :, sendelems]
-end
-
-function transferrecvbuf!(device_recvbuf::Array, host_recvbuf, buf::Array,
-                          nrealelem)
-  buf[:, :, nrealelem+1:end] .= host_recvbuf[:, :, :]
+function fillsendbuf!(host_sendbuf, device_sendbuf::Array, buf::Array,
+                      sendelems::Array, D)
+  # TODO: Revisit when not D ≠ (:, :), may want to pack data perhaps
+  # differently for the GPU?
+  copyto!(@view(host_sendbuf[D..., :]), @view(buf[D..., sendelems]))
+end
+
+function transferrecvbuf!(device_recvbuf, host_recvbuf, buf::Array, nrealelem,
+                          D)
+  # TODO: Revisit when not D ≠ (:, :), may want to pack data perhaps
+  # differently for the GPU?
+  copyto!(@view(buf[D..., nrealelem+1:end]), @view(host_recvbuf[D..., :]))
 end
 # }}}
 
 # Integral based metrics
-<<<<<<< HEAD
-function LinearAlgebra.norm(Q::MPIStateArray; p::Real=2)
-
-  @assert p == 2
-=======
 function LinearAlgebra.norm(Q::MPIStateArray, p::Real=2, weighted::Bool=true)
   T = eltype(Q)
->>>>>>> 09c6bf59
-
-  host_array = Array ∈ typeof(Q).parameters
-  h_Q = host_array ? Q : Array(Q)
-  Np = size(Q, 1)
-
-  if isempty(Q.weights)
-    locnorm2 = knl_norm2(Val(Np), h_Q, Q.realelems)
+
+  if isfinite(p)
+    E = @~ abs.(Q.realQ).^p
+    op, mpiop, init = +, MPI.SUM, zero(T)
   else
-    locnorm2 = knl_L2norm(Val(Np), h_Q, Q.weights, Q.realelems)
-  end
-
-<<<<<<< HEAD
-  sqrt(MPI.Allreduce([locnorm2], MPI.SUM, Q.mpicomm)[1])
-end
-
-function knl_norm2(::Val{Np}, Q, elems) where {Np}
-  DFloat = eltype(Q)
-  (_, nstate, nelem) = size(Q)
-
-  nrm = zero(DFloat)
-
-  @inbounds for e = elems, q = 1:nstate, i = 1:Np
-    nrm += Q[i, q, e]^2
-=======
+    E = @~ abs.(Q.realQ)
+    op, mpiop, init = max, MPI.MAX, typemin(T)
+  end
+
   if weighted && ~isempty(Q.weights)
     # TODO for more accurate L^p norms we would want to intepolate the fields
     # to a finer mesh.
     w = @view Q.weights[:, :, Q.realelems]
     E = @~ E .* w
->>>>>>> 09c6bf59
-  end
-
-  nrm
-end
-
-function knl_L2norm(::Val{Np}, Q, weights, elems) where {Np}
-  DFloat = eltype(Q)
-  (_, nstate, nelem) = size(Q)
-
-  nrm = zero(DFloat)
-
-  @inbounds for e = elems, q = 1:nstate, i = 1:Np
-    nrm += weights[i, e] * Q[i, q, e]^2
-  end
-
-  nrm
+  end
+
+  locnorm = mapreduce(identity, op, E, init=init)
+  r = MPI.Allreduce([locnorm], mpiop, Q.mpicomm)[1]
+
+  isfinite(p) ? r.^(1//p) : r
 end
 
 LinearAlgebra.norm(Q::MPIStateArray, weighted::Bool) = norm(Q, 2, weighted)
@@ -371,48 +355,15 @@
 end
 
 function euclidean_distance(A::MPIStateArray, B::MPIStateArray)
-
-  host_array = Array ∈ typeof(A).parameters
-  h_A = host_array ? A : Array(A)
-  Np = size(A, 1)
-
-  host_array = Array ∈ typeof(B).parameters
-  h_B = host_array ? B : Array(B)
-  @assert Np === size(B, 1)
-
-  if isempty(A.weights)
-    locdist = knl_dist(Val(Np), h_A, h_B, A.realelems)
-  else
-    locdist = knl_L2dist(Val(Np), h_A, h_B, A.weights, A.realelems)
-  end
-
-  sqrt(MPI.Allreduce([locdist], MPI.SUM, A.mpicomm)[1])
-end
-
-function knl_dist(::Val{Np}, A, B, elems) where {Np}
-  DFloat = eltype(A)
-  (_, nstate, nelem) = size(A)
-
-  dist = zero(DFloat)
-
-  @inbounds for e = elems, q = 1:nstate, i = 1:Np
-    dist += (A[i, q, e] - B[i, q, e])^2
-  end
-
-  dist
-end
-
-function knl_L2dist(::Val{Np}, A, B, weights, elems) where {Np}
-  DFloat = eltype(A)
-  (_, nstate, nelem) = size(A)
-
-  dist = zero(DFloat)
-
-  @inbounds for e = elems, q = 1:nstate, i = 1:Np
-    dist += weights[i, e] * (A[i, q, e] - B[i, q, e])^2
-  end
-
-  dist
+  E = @~ (A.realQ .- B.realQ).^2
+
+  if ~isempty(A.weights)
+    w = @view A.weights[:, :, A.realelems]
+    E = @~ E .* w
+  end
+
+  locnorm = mapreduce(identity, +, E, init=zero(eltype(A)))
+  sqrt(MPI.Allreduce([locnorm], MPI.SUM, A.mpicomm)[1])
 end
 
 """
@@ -423,39 +374,23 @@
 
 A typical use case for this is when the weights have been initialized with
 quadrature weights from a grid, thus this becomes an integral approximation.
-
-!!! note
-
-    This implementation is not optimal and should be revisited when we work out
-    the GPUify version!
-
 """
 function weightedsum(A::MPIStateArray, states=1:size(A, 2))
-
-  host_array = Array ∈ typeof(A).parameters
-  h_A = host_array ? A : Array(A)
-  Np = size(A, 1)
-
   isempty(A.weights) && error("`weightedsum` requires weights")
-  locwsum = knl_weightedsum(Val(Np), h_A, A.weights, A.realelems, states)
-
-  DFloat = eltype(A)
+
+  T = eltype(A)
+  states = SVector{length(states)}(states)
+
+  C = @view A.Q[:, states, A.realelems]
+  w = @view A.weights[:, :, A.realelems]
+  init = zero(DoubleFloat{T})
+
+  E = @~ DoubleFloat{T}.(C) .* DoubleFloat{T}.(w)
+
+  locwsum = mapreduce(identity, +, E, init=init)
+
   # Need to use anomous function version of sum else MPI.jl using MPI_SUM
-  DFloat(MPI.Allreduce([locwsum], (x,y)->x+y, A.mpicomm)[1])
-end
-
-function knl_weightedsum(::Val{Np}, A, weights, elems, states) where {Np}
-  DFloat = eltype(A)
-
-  wsum = zero(DoubleFloat{DFloat})
-
-  @inbounds for e = elems
-    for q = states, i = 1:Np
-      wsum += weights[i, e] * A[i, q, e]
-    end
-  end
-
-  wsum
+  T(MPI.Allreduce([locwsum], (x,y)->x+y, A.mpicomm)[1])
 end
 
 using Requires
@@ -465,6 +400,18 @@
   using .CuArrays.CUDAnative
   using .CuArrays.CUDAnative.CUDAdrv
 
+  # transform all arguments of `bc` from MPIStateArrays to CuArrays
+  # and replace CPU function with GPU variants
+  function transform_broadcasted(bc::Broadcasted, ::CuArray)
+    transform_cuarray(bc)
+  end
+
+  function transform_cuarray(bc::Broadcasted)
+    Broadcasted(CuArrays.cufunc(bc.f), transform_cuarray.(bc.args), bc.axes)
+  end
+  transform_cuarray(mpisa::MPIStateArray) = mpisa.realQ
+  transform_cuarray(x) = x
+
   include("MPIStateArrays_cuda.jl")
 end
 
