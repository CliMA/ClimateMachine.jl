--- conflicted
+++ resolved
@@ -162,22 +162,10 @@
   SHermitianCompact(SVector(X[1,1], (X[2,1] + X[1,2])/2, (X[3,1] + X[1,3])/2, X[2,2], (X[3,2] + X[2,3])/2, X[3,3]))
 end
 
-
 function diffusive!(m::AtmosModel, diffusive::Vars, ∇transform::Grad, state::Vars, aux::Vars, t::Real)
   ∇u = ∇transform.u
   # strain rate tensor
-<<<<<<< HEAD
-  # TODO: we use an SVector for this, but should define a "SymmetricSMatrix"?
-  S = SVector(∇u[1,1],
-              ∇u[2,2],
-              ∇u[3,3],
-              (∇u[1,2] + ∇u[2,1])/2,
-              (∇u[1,3] + ∇u[3,1])/2,
-              (∇u[2,3] + ∇u[3,2])/2)
-=======
   S = symmetrize(∇u)
-
->>>>>>> 25a499fa
   # kinematic viscosity tensor
   ρν = dynamic_viscosity_tensor(m.turbulence, S, state, diffusive, aux, t)
   # momentum flux tensor
