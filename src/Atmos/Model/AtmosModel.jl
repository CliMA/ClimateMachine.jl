module Atmos

export AtmosModel,
  ConstantViscosityWithDivergence, SmagorinskyLilly,
  DryModel, EquilMoist,
  NoRadiation,
  Gravity,
  NoFluxBC, InitStateBC, RayleighBenardBC,
  FlatOrientation, SphericalOrientation

using LinearAlgebra, StaticArrays
using ..VariableTemplates
using ..MoistThermodynamics
using ..PlanetParameters
import ..MoistThermodynamics: internal_energy
using ..SubgridScaleParameters

import CLIMA.DGmethods: BalanceLaw, vars_aux, vars_state, vars_gradient, vars_diffusive, vars_integrals,
  flux!, source!, wavespeed, boundarycondition!, gradvariables!, diffusive!,
  init_aux!, init_state!, update_aux!, integrate_aux!, LocalGeometry, lengthscale, resolutionmetric

"""
    AtmosModel <: BalanceLaw

A `BalanceLaw` for atmosphere modeling.

# Usage

    AtmosModel(orientation, ref_state, turbulence, moisture, radiation, source, boundarycondition, init_state)

"""
struct AtmosModel{O,RS,T,M,R,S,BC,IS} <: BalanceLaw
  orientation::O
  ref_state::RS
  turbulence::T
  moisture::M
  radiation::R
  source::S
  boundarycondition::BC
  init_state::IS
end

function vars_state(m::AtmosModel, T)
  @vars begin
    ρ::T
    ρu::SVector{3,T}
    ρe::T
    turbulence::vars_state(m.turbulence,T)
    moisture::vars_state(m.moisture,T)
    radiation::vars_state(m.radiation,T)
  end
end
function vars_gradient(m::AtmosModel, T)
  @vars begin
    u::SVector{3,T}
    h_tot::T
    turbulence::vars_gradient(m.turbulence,T)
    moisture::vars_gradient(m.moisture,T)
    radiation::vars_gradient(m.radiation,T)
  end
end
function vars_diffusive(m::AtmosModel, T)
  @vars begin
<<<<<<< HEAD
    ρτ::SVector{6,T}
    ρd_h_tot::SVector{3,T}
=======
    ρτ::SHermitianCompact{3,T,6}
>>>>>>> 2656cde7
    turbulence::vars_diffusive(m.turbulence,T)
    moisture::vars_diffusive(m.moisture,T)
    radiation::vars_diffusive(m.radiation,T)
  end
end

function vars_integrals(m::AtmosModel, T)
  @vars begin
    radiation::vars_integrals(m.radiation, T)
  end
end


function vars_aux(m::AtmosModel, T)
  @vars begin
    ∫dz::vars_integrals(m,T)
    ∫dnz::vars_integrals(m,T)
    coord::SVector{3,T}
    orientation::vars_aux(m.orientation, T)
    ref_state::vars_aux(m.ref_state,T)
    turbulence::vars_aux(m.turbulence,T)
    moisture::vars_aux(m.moisture,T)
    radiation::vars_aux(m.radiation,T)
  end
end



"""
    flux!(m::AtmosModel, flux::Grad, state::Vars, diffusive::Vars, aux::Vars, t::Real)

Computes flux `F` in:

```
∂Y
-- = - ∇ • (F_{adv} + F_{press} + F_{nondiff} + F_{diff}) + S(Y)
∂t
```
Where

 - `F_{adv}`      Advective flux                                  , see [`flux_advective!`]@ref()    for this term
 - `F_{press}`    Pressure flux                                   , see [`flux_pressure!`]@ref()     for this term
 - `F_{nondiff}`  Fluxes that do *not* contain gradients          , see [`flux_nondiffusive!`]@ref() for this term
 - `F_{diff}`     Fluxes that contain gradients of state variables, see [`flux_diffusive!`]@ref()    for this term
"""
function flux!(m::AtmosModel, flux::Grad, state::Vars, diffusive::Vars, aux::Vars, t::Real)
  flux_advective!(m, flux, state, diffusive, aux, t)
  flux_pressure!(m, flux, state, diffusive, aux, t)
  # flux_nondiffusive!(m, flux, state, diffusive, aux, t)
  flux_diffusive!(m, flux, state, diffusive, aux, t)
end

function flux_advective!(m::AtmosModel, flux::Grad, state::Vars, diffusive::Vars, aux::Vars, t::Real)
  # preflux
  ρinv = 1/state.ρ
  ρu = state.ρu
  u = ρinv * ρu
  # advective terms
  flux.ρ   = ρu
  flux.ρu  = ρu .* u'
  flux.ρe  = u * state.ρe
end

function flux_pressure!(m::AtmosModel, flux::Grad, state::Vars, diffusive::Vars, aux::Vars, t::Real)
  # preflux
  ρinv = 1/state.ρ
  ρu = state.ρu
  u = ρinv * ρu
  p = pressure(m.moisture, state, aux)
  # pressure terms
  flux.ρu += p*I
  flux.ρe += u*p
end

# function flux_nondiffusive!(m::AtmosModel, flux::Grad, state::Vars, diffusive::Vars, aux::Vars, t::Real)
# end

function flux_diffusive!(m::AtmosModel, flux::Grad, state::Vars, diffusive::Vars, aux::Vars, t::Real)
  ρinv = 1/state.ρ
  u = ρinv * state.ρu

  # diffusive
  ρτ = diffusive.ρτ
  flux.ρu += ρτ
  flux.ρe += ρτ*u
  flux.ρe += diffusive.ρd_h_tot
  flux_diffusive!(m.moisture, flux, state, diffusive, aux, t)
end

function wavespeed(m::AtmosModel, nM, state::Vars, aux::Vars, t::Real)
  ρinv = 1/state.ρ
  ρu = state.ρu
  u = ρinv * ρu
  return abs(dot(nM, u)) + soundspeed(m.moisture, state, aux)
end

function gradvariables!(m::AtmosModel, transform::Vars, state::Vars, aux::Vars, t::Real)
  ρinv = 1 / state.ρ
  transform.u = ρinv * state.ρu

  phase = thermo_state(m.moisture, state, aux)
  R_m = gas_constant_air(phase)
  T = air_temperature(phase)
  e_tot = state.ρe * ρinv
  transform.h_tot = e_tot + R_m*T

  gradvariables!(m.moisture, transform, state, aux, t)
  gradvariables!(m.turbulence, transform, state, aux, t)
end


function symmetrize(X::StaticArray{Tuple{3,3}})
  SHermitianCompact(SVector(X[1,1], (X[2,1] + X[1,2])/2, (X[3,1] + X[1,3])/2, X[2,2], (X[3,2] + X[2,3])/2, X[3,3]))
end


function diffusive!(m::AtmosModel, diffusive::Vars, ∇transform::Grad, state::Vars, aux::Vars, t::Real)
  ∇u = ∇transform.u
  # strain rate tensor
  S = symmetrize(∇u)

  # kinematic viscosity tensor
  ρν = dynamic_viscosity_tensor(m.turbulence, S, state, diffusive, aux, t)

  # momentum flux tensor
  diffusive.ρτ = scaled_momentum_flux_tensor(m.turbulence, ρν, S)

  # turbulent Prandtl number
  diag_ρν = ρν isa Real ? ρν : diag(ρν) # either a scalar or matrix
  # Diffusivity ρD_t = ρν/Prandtl_turb
  ρD_t = diag_ρν * inv_Pr_turb
  # diffusive flux of total energy
  diffusive.ρd_h_tot = -ρD_t .* ∇transform.h_tot

  # diffusivity of moisture components
  diffusive!(m.moisture, diffusive, ∇transform, state, aux, t, ρD_t)
  # diffusion terms required for SGS turbulence computations
  diffusive!(m.turbulence, diffusive, ∇transform, state, aux, t, ρν)
end

function update_aux!(m::AtmosModel, state::Vars, diffusive::Vars, aux::Vars, t::Real)
  update_aux!(m.moisture, state, diffusive, aux, t)
end

function integrate_aux!(m::AtmosModel, integ::Vars, state::Vars, aux::Vars)
  integrate_aux!(m.radiation, integ, state, aux)
end

include("ref_state.jl")
include("turbulence.jl")
include("moisture.jl")
include("radiation.jl")
include("orientation.jl")
include("source.jl")
include("boundaryconditions.jl")

# TODO: figure out a nice way to handle this
function init_aux!(m::AtmosModel, aux::Vars, geom::LocalGeometry)
  aux.coord = geom.coord
  init_aux!(m.orientation, aux, geom)
  init_aux!(m.ref_state, aux)
  init_aux!(m.turbulence, aux, geom)
end

"""
    source!(m::AtmosModel, source::Vars, state::Vars, aux::Vars, t::Real)

Computes flux `S(Y)` in:

```
∂Y
-- = - ∇ • F + S(Y)
∂t
```
"""
function source!(m::AtmosModel, source::Vars, state::Vars, aux::Vars, t::Real)
  atmos_source!(m.source, m, source, state, aux, t)
end


function boundarycondition!(m::AtmosModel, stateP::Vars, diffP::Vars, auxP::Vars, nM, stateM::Vars, diffM::Vars, auxM::Vars, bctype, t)
  atmos_boundarycondition!(m.boundarycondition, m, stateP, diffP, auxP, nM, stateM, diffM, auxM, bctype, t)
end

function init_state!(m::AtmosModel, state::Vars, aux::Vars, coords, t)
  m.init_state(state, aux, coords, t)
end

end # module<|MERGE_RESOLUTION|>--- conflicted
+++ resolved
@@ -61,12 +61,8 @@
 end
 function vars_diffusive(m::AtmosModel, T)
   @vars begin
-<<<<<<< HEAD
-    ρτ::SVector{6,T}
     ρd_h_tot::SVector{3,T}
-=======
     ρτ::SHermitianCompact{3,T,6}
->>>>>>> 2656cde7
     turbulence::vars_diffusive(m.turbulence,T)
     moisture::vars_diffusive(m.moisture,T)
     radiation::vars_diffusive(m.radiation,T)
