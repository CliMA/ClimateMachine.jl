module Atmos

export AtmosModel, AtmosAcousticLinearModel, AtmosAcousticGravityLinearModel

using CLIMAParameters
using CLIMAParameters.Planet: grav, cp_d
using CLIMAParameters.Atmos.SubgridScale: C_smag
using DocStringExtensions
using LinearAlgebra, StaticArrays
using ..ConfigTypes
using ..Orientations
import ..Orientations:
    vertical_unit_vector,
    altitude,
    latitude,
    longitude,
    projection_normal,
    gravitational_potential,
    ∇gravitational_potential,
    projection_tangential

using ..VariableTemplates
using ..Thermodynamics
using ..TemperatureProfiles

using ..TurbulenceClosures
import ..TurbulenceClosures: turbulence_tensors
using ..TurbulenceConvection

import ..Thermodynamics: internal_energy
using ..MPIStateArrays: MPIStateArray
using ..Mesh.Grids:
    VerticalDirection,
    HorizontalDirection,
    min_node_distance,
    EveryDirection,
    Direction

using ClimateMachine.BalanceLaws:
    BalanceLaw, number_state_conservative, num_integrals

import ClimateMachine.BalanceLaws:
    vars_state_auxiliary,
    vars_state_conservative,
    vars_state_gradient,
    vars_gradient_laplacian,
    vars_state_gradient_flux,
    vars_hyperdiffusive,
    vars_integrals,
    vars_reverse_integrals,
    flux_first_order!,
    flux_second_order!,
    source!,
    wavespeed,
    boundary_state!,
    compute_gradient_argument!,
    compute_gradient_flux!,
    transform_post_gradient_laplacian!,
    init_state_auxiliary!,
    init_state_conservative!,
    update_auxiliary_state!,
    indefinite_stack_integral!,
    reverse_indefinite_stack_integral!,
    integral_load_auxiliary_state!,
    integral_set_auxiliary_state!,
    reverse_integral_load_auxiliary_state!,
    reverse_integral_set_auxiliary_state!

import ClimateMachine.DGMethods:
    LocalGeometry,
    lengthscale,
    resolutionmetric,
    DGModel,
    nodal_update_auxiliary_state!
import ..DGMethods.NumericalFluxes:
    boundary_state!,
    boundary_flux_second_order!,
    normal_boundary_flux_second_order!,
    NumericalFluxFirstOrder,
    NumericalFluxGradient,
    NumericalFluxSecondOrder,
    CentralNumericalFluxHigherOrder,
    CentralNumericalFluxDivergence

import ..Courant: advective_courant, nondiffusive_courant, diffusive_courant

"""
    AtmosModel <: BalanceLaw

A `BalanceLaw` for atmosphere modeling.
Users may over-ride prescribed default values for each field.

# Usage

    AtmosModel(
        param_set,
        orientation,
        ref_state,
        turbulence,
        hyperdiffusion,
        moisture,
        radiation,
        source,
        tracers,
        boundarycondition,
        init_state_conservative,
        gcminfo,
    )

# Fields
$(DocStringExtensions.FIELDS)
"""
<<<<<<< HEAD
struct AtmosModel{FT, PS, O, RS, T, HD, M, P, R, S, TR, BC, IS, GI, DC} <:
=======
struct AtmosModel{FT, PS, O, RS, T, TC, HD, M, P, R, S, TR, BC, IS, DC} <:
>>>>>>> fc358274
       BalanceLaw
    "Parameter Set (type to dispatch on, e.g., planet parameters. See CLIMAParameters.jl package)"
    param_set::PS
    "An orientation model"
    orientation::O
    "Reference State (For initial conditions, or for linearisation when using implicit solvers)"
    ref_state::RS
    "Turbulence Closure (Equations for dynamics of under-resolved turbulent flows)"
    turbulence::T
    "Turbulence Convection Closure (e.g., EDMF)"
    turbconv::TC
    "Hyperdiffusion Model (Equations for dynamics of high-order spatial wave attenuation)"
    hyperdiffusion::HD
    "Moisture Model (Equations for dynamics of moist variables)"
    moisture::M
    "Precipitation Model (Equations for dynamics of precipitating species)"
    precipitation::P
    "Radiation Model (Equations for radiative fluxes)"
    radiation::R
    "Source Terms (Problem specific source terms)"
    source::S
    "Tracer Terms (Equations for dynamics of active and passive tracers)"
    tracers::TR
    "Boundary condition specification"
    boundarycondition::BC
    "Initial Condition (Function to assign initial values of state variables)"
    init_state_conservative::IS
    "GCM information"
    gcminfo::GI
    "Data Configuration (Helper field for experiment configuration)"
    data_config::DC
end


"""
    function AtmosModel{FT}()
Constructor for `AtmosModel` (where `AtmosModel <: BalanceLaw`)

"""
function AtmosModel{FT}(
    ::Union{Type{AtmosLESConfigType}, Type{SingleStackConfigType}},
    param_set::AbstractParameterSet;
    orientation::O = FlatOrientation(),
    ref_state::RS = HydrostaticState(DecayingTemperatureProfile{FT}(param_set),),
    turbulence::T = SmagorinskyLilly{FT}(0.21),
    turbconv::TC = NoTurbConv(),
    hyperdiffusion::HD = NoHyperDiffusion(),
    moisture::M = EquilMoist{FT}(),
    precipitation::P = NoPrecipitation(),
    radiation::R = NoRadiation(),
    source::S = (
        Gravity(),
        Coriolis(),
        GeostrophicForcing{FT}(7.62e-5, 0, 0),
        turbconv_sources(turbconv)...,
    ),
    tracers::TR = NoTracers(),
    boundarycondition::BC = AtmosBC(),
    init_state_conservative::IS = nothing,
    gcminfo::GI = NoGCM(),
    data_config::DC = nothing,
<<<<<<< HEAD
) where {FT <: AbstractFloat, O, RS, T, HD, M, P, R, S, TR, BC, IS, GI, DC}
=======
) where {FT <: AbstractFloat, O, RS, T, TC, HD, M, P, R, S, TR, BC, IS, DC}
>>>>>>> fc358274
    @assert param_set ≠ nothing
    @assert init_state_conservative ≠ nothing

    atmos = (
        param_set,
        orientation,
        ref_state,
        turbulence,
        turbconv,
        hyperdiffusion,
        moisture,
        precipitation,
        radiation,
        source,
        tracers,
        boundarycondition,
        init_state_conservative,
        gcminfo,
        data_config,
    )

    return AtmosModel{FT, typeof.(atmos)...}(atmos...)
end
function AtmosModel{FT}(
    ::Type{AtmosGCMConfigType},
    param_set::AbstractParameterSet;
    orientation::O = SphericalOrientation(),
    ref_state::RS = HydrostaticState(DecayingTemperatureProfile{FT}(param_set),),
    turbulence::T = SmagorinskyLilly{FT}(C_smag(param_set)),
    turbconv::TC = NoTurbConv(),
    hyperdiffusion::HD = NoHyperDiffusion(),
    moisture::M = EquilMoist{FT}(),
    precipitation::P = NoPrecipitation(),
    radiation::R = NoRadiation(),
    source::S = (Gravity(), Coriolis(), turbconv_sources(turbconv)...),
    tracers::TR = NoTracers(),
    boundarycondition::BC = AtmosBC(),
    init_state_conservative::IS = nothing,
    gcminfo::GI = NoGCM(),
    data_config::DC = nothing,
<<<<<<< HEAD
) where {FT <: AbstractFloat, O, RS, T, HD, M, P, R, S, TR, BC, IS, GI, DC}
=======
) where {FT <: AbstractFloat, O, RS, T, TC, HD, M, P, R, S, TR, BC, IS, DC}
>>>>>>> fc358274
    @assert param_set ≠ nothing
    @assert init_state_conservative ≠ nothing
    atmos = (
        param_set,
        orientation,
        ref_state,
        turbulence,
        turbconv,
        hyperdiffusion,
        moisture,
        precipitation,
        radiation,
        source,
        tracers,
        boundarycondition,
        init_state_conservative,
        gcminfo,
        data_config,
    )

    return AtmosModel{FT, typeof.(atmos)...}(atmos...)
end


"""
    vars_state_conservative(m::AtmosModel, FT)
Conserved state variables (Prognostic Variables)
"""
function vars_state_conservative(m::AtmosModel, FT)
    @vars begin
        ρ::FT
        ρu::SVector{3, FT}
        ρe::FT
        turbulence::vars_state_conservative(m.turbulence, FT)
        turbconv::vars_state_conservative(m.turbconv, FT)
        hyperdiffusion::vars_state_conservative(m.hyperdiffusion, FT)
        moisture::vars_state_conservative(m.moisture, FT)
        radiation::vars_state_conservative(m.radiation, FT)
        tracers::vars_state_conservative(m.tracers, FT)
    end
end

"""
    vars_state_gradient(m::AtmosModel, FT)
Pre-transform gradient variables
"""
function vars_state_gradient(m::AtmosModel, FT)
    @vars begin
        u::SVector{3, FT}
        h_tot::FT
        turbulence::vars_state_gradient(m.turbulence, FT)
        turbconv::vars_state_gradient(m.turbconv, FT)
        hyperdiffusion::vars_state_gradient(m.hyperdiffusion, FT)
        moisture::vars_state_gradient(m.moisture, FT)
        tracers::vars_state_gradient(m.tracers, FT)
    end
end
"""
    vars_state_gradient_flux(m::AtmosModel, FT)
Post-transform gradient variables
"""
function vars_state_gradient_flux(m::AtmosModel, FT)
    @vars begin
        ∇h_tot::SVector{3, FT}
        turbulence::vars_state_gradient_flux(m.turbulence, FT)
        turbconv::vars_state_gradient_flux(m.turbconv, FT)
        hyperdiffusion::vars_state_gradient_flux(m.hyperdiffusion, FT)
        moisture::vars_state_gradient_flux(m.moisture, FT)
        tracers::vars_state_gradient_flux(m.tracers, FT)
    end
end

"""
    vars_gradient_laplacian(m::AtmosModel, FT)
Pre-transform hyperdiffusive variables
"""
function vars_gradient_laplacian(m::AtmosModel, FT)
    @vars begin
        hyperdiffusion::vars_gradient_laplacian(m.hyperdiffusion, FT)
    end
end

"""
    vars_hyperdiffusive(m::AtmosModel, FT)
Post-transform hyperdiffusive variables
"""
function vars_hyperdiffusive(m::AtmosModel, FT)
    @vars begin
        hyperdiffusion::vars_hyperdiffusive(m.hyperdiffusion, FT)
    end
end

"""
    vars_state_auxiliary(m::AtmosModel, FT)
Auxiliary variables, such as vertical (stack)
integrals, coordinates, orientation information,
reference states, subcomponent auxiliary vars,
debug variables
"""
function vars_state_auxiliary(m::AtmosModel, FT)
    @vars begin
        ∫dz::vars_integrals(m, FT)
        ∫dnz::vars_reverse_integrals(m, FT)
        coord::SVector{3, FT}
        orientation::vars_state_auxiliary(m.orientation, FT)
        ref_state::vars_state_auxiliary(m.ref_state, FT)
        turbulence::vars_state_auxiliary(m.turbulence, FT)
        turbconv::vars_state_auxiliary(m.turbconv, FT)
        hyperdiffusion::vars_state_auxiliary(m.hyperdiffusion, FT)
        moisture::vars_state_auxiliary(m.moisture, FT)
        tracers::vars_state_auxiliary(m.tracers, FT)
        radiation::vars_state_auxiliary(m.radiation, FT)
        gcminfo::vars_state_auxiliary(m.gcminfo,FT)
    end
end
"""
    vars_integrals(m::AtmosModel, FT)
"""
function vars_integrals(m::AtmosModel, FT)
    @vars begin
        radiation::vars_integrals(m.radiation, FT)
    end
end
"""
    vars_reverse_integrals(m::AtmosModel, FT)
"""
function vars_reverse_integrals(m::AtmosModel, FT)
    @vars begin
        radiation::vars_reverse_integrals(m.radiation, FT)
    end
end

####
#### Forward orientation methods
####
projection_normal(bl, aux, u⃗) =
    projection_normal(bl.orientation, bl.param_set, aux, u⃗)
projection_tangential(bl, aux, u⃗) =
    projection_tangential(bl.orientation, bl.param_set, aux, u⃗)
latitude(bl, aux) = latitude(bl.orientation, aux)
longitude(bl, aux) = longitude(bl.orientation, aux)
altitude(bl, aux) = altitude(bl.orientation, bl.param_set, aux)
vertical_unit_vector(bl, aux) =
    vertical_unit_vector(bl.orientation, bl.param_set, aux)
gravitational_potential(bl, aux) = gravitational_potential(bl.orientation, aux)
∇gravitational_potential(bl, aux) =
    ∇gravitational_potential(bl.orientation, aux)

turbulence_tensors(atmos::AtmosModel, args...) =
    turbulence_tensors(atmos.turbulence, atmos, args...)


include("ref_state.jl")
include("moisture.jl")
include("precipitation.jl")
include("gcminfo.jl")
include("radiation.jl")
include("source.jl")
include("tracers.jl")
include("boundaryconditions.jl")
include("linear.jl")
include("courant.jl")
include("filters.jl")

@doc """
    flux_first_order!(
        m::AtmosModel,
        flux::Grad,
        state::Vars,
        aux::Vars,
        t::Real
    )

Computes and assembles non-diffusive fluxes in the model
equations.
""" flux_first_order!
@inline function flux_first_order!(
    m::AtmosModel,
    flux::Grad,
    state::Vars,
    aux::Vars,
    t::Real,
    direction,
)
    ρ = state.ρ
    ρinv = 1 / ρ
    ρu = state.ρu
    u = ρinv * ρu

    # advective terms
    flux.ρ = ρ * u
    flux.ρu = ρ * u .* u'
    flux.ρe = u * state.ρe

    # pressure terms
    p = pressure(m, m.moisture, state, aux)

    if typeof(m.ref_state) == NoReferenceState
        flux.ρu += p * I
    else
        flux.ρu += (p - aux.ref_state.p) * I
    end
    flux.ρe += u * p
    flux_radiation!(m.radiation, m, flux, state, aux, t)
    flux_moisture!(m.moisture, m, flux, state, aux, t)
    flux_tracers!(m.tracers, m, flux, state, aux, t)
    flux_first_order!(m.turbconv, m, flux, state, aux, t)
end

function compute_gradient_argument!(
    atmos::AtmosModel,
    transform::Vars,
    state::Vars,
    aux::Vars,
    t::Real,
)
    ρinv = 1 / state.ρ
    transform.u = ρinv * state.ρu
    transform.h_tot = total_specific_enthalpy(atmos, atmos.moisture, state, aux)

    compute_gradient_argument!(atmos.moisture, transform, state, aux, t)
    compute_gradient_argument!(atmos.turbulence, transform, state, aux, t)
    compute_gradient_argument!(
        atmos.hyperdiffusion,
        atmos,
        transform,
        state,
        aux,
        t,
    )
    compute_gradient_argument!(atmos.tracers, transform, state, aux, t)
    compute_gradient_argument!(atmos.turbconv, atmos, transform, state, aux, t)
end

function compute_gradient_flux!(
    atmos::AtmosModel,
    diffusive::Vars,
    ∇transform::Grad,
    state::Vars,
    aux::Vars,
    t::Real,
)
    diffusive.∇h_tot = ∇transform.h_tot

    # diffusion terms required for SGS turbulence computations
    compute_gradient_flux!(
        atmos.turbulence,
        atmos.orientation,
        diffusive,
        ∇transform,
        state,
        aux,
        t,
    )
    # diffusivity of moisture components
    compute_gradient_flux!(atmos.moisture, diffusive, ∇transform, state, aux, t)
    compute_gradient_flux!(atmos.tracers, diffusive, ∇transform, state, aux, t)
    compute_gradient_flux!(
        atmos.turbconv,
        atmos,
        diffusive,
        ∇transform,
        state,
        aux,
        t,
    )
end

function transform_post_gradient_laplacian!(
    atmos::AtmosModel,
    hyperdiffusive::Vars,
    hypertransform::Grad,
    state::Vars,
    aux::Vars,
    t::Real,
)
    transform_post_gradient_laplacian!(
        atmos.hyperdiffusion,
        atmos,
        hyperdiffusive,
        hypertransform,
        state,
        aux,
        t,
    )
end

@doc """
    flux_second_order!(
        atmos::AtmosModel,
        flux::Grad,
        state::Vars,
        diffusive::Vars,
        hyperdiffusive::Vars,
        aux::Vars,
        t::Real
    )
Diffusive fluxes in AtmosModel. Viscosity, diffusivity are calculated
in the turbulence subcomponent and accessed within the diffusive flux
function. Contributions from subcomponents are then assembled (pointwise).
""" flux_second_order!
@inline function flux_second_order!(
    atmos::AtmosModel,
    flux::Grad,
    state::Vars,
    diffusive::Vars,
    hyperdiffusive::Vars,
    aux::Vars,
    t::Real,
)
    ν, D_t, τ = turbulence_tensors(atmos, state, diffusive, aux, t) 
    #τ = [diffusive.turbulence.τ_xcomp diffusive.turbulence.τ_ycomp diffusive.turbulence.τ_zcomp]'
    #D_t = diffusive.turbulence.diffusivity
    d_h_tot = -D_t .* diffusive.∇h_tot
    flux_second_order!(atmos, flux, state, τ, d_h_tot)
    flux_second_order!(atmos.moisture, flux, state, diffusive, aux, t, D_t)
    flux_second_order!(
        atmos.hyperdiffusion,
        flux,
        state,
        diffusive,
        hyperdiffusive,
        aux,
        t,
    )
    flux_second_order!(atmos.tracers, flux, state, diffusive, aux, t, D_t)
    flux_second_order!(atmos.turbconv, atmos, flux, state, diffusive, aux, t)
end

#TODO: Consider whether to not pass ρ and ρu (not state), foc BCs reasons
@inline function flux_second_order!(
    atmos::AtmosModel,
    flux::Grad,
    state::Vars,
    τ,
    d_h_tot,
)
    flux.ρu += τ * state.ρ
    flux.ρe += τ * state.ρu
    flux.ρe += d_h_tot * state.ρ
end

@inline function wavespeed(
    m::AtmosModel,
    nM,
    state::Vars,
    aux::Vars,
    t::Real,
    direction,
)
    ρinv = 1 / state.ρ
    u = ρinv * state.ρu
    uN = abs(dot(nM, u))
    ss = soundspeed(m, m.moisture, state, aux)

    FT = typeof(state.ρ)
    ws = fill(uN + ss, MVector{number_state_conservative(m, FT), FT})
    vars_ws = Vars{vars_state_conservative(m, FT)}(ws)

    wavespeed_tracers!(m.tracers, vars_ws, nM, state, aux, t)

    return ws
end


function update_auxiliary_state!(
    dg::DGModel,
    m::AtmosModel,
    Q::MPIStateArray,
    t::Real,
    elems::UnitRange,
)
    FT = eltype(Q)
    state_auxiliary = dg.state_auxiliary

    if num_integrals(m, FT) > 0
        indefinite_stack_integral!(dg, m, Q, state_auxiliary, t, elems)
        reverse_indefinite_stack_integral!(dg, m, Q, state_auxiliary, t, elems)
    end

    nodal_update_auxiliary_state!(
        atmos_nodal_update_auxiliary_state!,
        dg,
        m,
        Q,
        t,
        elems,
    )

    # TODO: Remove this hook. This hook was added for implementing
    # the first draft of EDMF, and should be removed so that we can
    # rely on a single vertical element traversal. This hook allows
    # us to compute globally vertical quantities specific to EDMF
    # until we're able to remove them or somehow incorporate them
    # into a higher level hierarchy.
    update_auxiliary_state!(dg, m.turbconv, m, Q, t, elems)

    return true
end

function atmos_nodal_update_auxiliary_state!(m::AtmosModel, state::Vars, aux::Vars, t::Real)
    atmos_nodal_update_auxiliary_state!(m.moisture, m, state, aux, t)
    atmos_nodal_update_auxiliary_state!(m.radiation, m, state, aux, t)
    atmos_nodal_update_auxiliary_state!(m.tracers, m, state, aux, t)
    turbulence_nodal_update_auxiliary_state!(m.turbulence, m, state, aux, t)
    turbconv_nodal_update_auxiliary_state!(m.turbconv, m, state, aux, t)
end

function integral_load_auxiliary_state!(
    m::AtmosModel,
    integ::Vars,
    state::Vars,
    aux::Vars,
)
    integral_load_auxiliary_state!(m.radiation, integ, state, aux)
end

function integral_set_auxiliary_state!(m::AtmosModel, aux::Vars, integ::Vars)
    integral_set_auxiliary_state!(m.radiation, aux, integ)
end

function reverse_integral_load_auxiliary_state!(
    m::AtmosModel,
    integ::Vars,
    state::Vars,
    aux::Vars,
)
    reverse_integral_load_auxiliary_state!(m.radiation, integ, state, aux)
end

function reverse_integral_set_auxiliary_state!(
    m::AtmosModel,
    aux::Vars,
    integ::Vars,
)
    reverse_integral_set_auxiliary_state!(m.radiation, aux, integ)
end


@doc """
    init_state_auxiliary!(
        m::AtmosModel,
        aux::Vars,
        geom::LocalGeometry
        )
Initialise auxiliary variables for each AtmosModel subcomponent.
Store Cartesian coordinate information in `aux.coord`.
""" init_state_auxiliary!
function init_state_auxiliary!(m::AtmosModel, aux::Vars, geom::LocalGeometry)
    aux.coord = geom.coord
    init_aux!(m.orientation, m.param_set, aux)
    init_aux_turbulence!(m.turbulence, m, aux, geom)
    atmos_init_aux!(m.ref_state, m, aux, geom)
    init_aux_hyperdiffusion!(m.hyperdiffusion, m, aux, geom)
    atmos_init_aux!(m.tracers, m, aux, geom)
    init_aux_turbconv!(m.turbconv, m, aux, geom)
end

@doc """
    source!(
        m::AtmosModel,
        source::Vars,
        state::Vars,
        diffusive::Vars,
        aux::Vars,
        t::Real,
        direction::Direction
    )
Computes (and assembles) source terms `S(Y)` in:
```
∂Y
-- = - ∇ • F + S(Y)
∂t
```
""" source!
function source!(
    m::AtmosModel,
    source::Vars,
    state::Vars,
    diffusive::Vars,
    aux::Vars,
    t::Real,
    direction,
)
    atmos_source!(m.source, m, source, state, diffusive, aux, t, direction)
end

@doc """
    init_state_conservative!(
        m::AtmosModel,
        state::Vars,
        aux::Vars,
        coords,
        t,
        args...)
Initialise state variables.
`args...` provides an option to include configuration data
(current use cases include problem constants, spline-interpolants)
""" init_state_conservative!
function init_state_conservative!(
    m::AtmosModel,
    state::Vars,
    aux::Vars,
    coords,
    t,
    args...,
)
    m.init_state_conservative(m, state, aux, coords, t, args...)
end
end # module<|MERGE_RESOLUTION|>--- conflicted
+++ resolved
@@ -110,11 +110,7 @@
 # Fields
 $(DocStringExtensions.FIELDS)
 """
-<<<<<<< HEAD
-struct AtmosModel{FT, PS, O, RS, T, HD, M, P, R, S, TR, BC, IS, GI, DC} <:
-=======
-struct AtmosModel{FT, PS, O, RS, T, TC, HD, M, P, R, S, TR, BC, IS, DC} <:
->>>>>>> fc358274
+struct AtmosModel{FT, PS, O, RS, T, TC, HD, M, P, R, S, TR, BC, IS, GI, DC} <:
        BalanceLaw
     "Parameter Set (type to dispatch on, e.g., planet parameters. See CLIMAParameters.jl package)"
     param_set::PS
@@ -176,11 +172,7 @@
     init_state_conservative::IS = nothing,
     gcminfo::GI = NoGCM(),
     data_config::DC = nothing,
-<<<<<<< HEAD
-) where {FT <: AbstractFloat, O, RS, T, HD, M, P, R, S, TR, BC, IS, GI, DC}
-=======
 ) where {FT <: AbstractFloat, O, RS, T, TC, HD, M, P, R, S, TR, BC, IS, DC}
->>>>>>> fc358274
     @assert param_set ≠ nothing
     @assert init_state_conservative ≠ nothing
 
@@ -221,11 +213,7 @@
     init_state_conservative::IS = nothing,
     gcminfo::GI = NoGCM(),
     data_config::DC = nothing,
-<<<<<<< HEAD
-) where {FT <: AbstractFloat, O, RS, T, HD, M, P, R, S, TR, BC, IS, GI, DC}
-=======
-) where {FT <: AbstractFloat, O, RS, T, TC, HD, M, P, R, S, TR, BC, IS, DC}
->>>>>>> fc358274
+) where {FT <: AbstractFloat, O, RS, T, TC, HD, M, P, R, S, TR, BC, IS, GI, DC}
     @assert param_set ≠ nothing
     @assert init_state_conservative ≠ nothing
     atmos = (
