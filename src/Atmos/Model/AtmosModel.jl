--- conflicted
+++ resolved
@@ -104,11 +104,7 @@
 # Fields
 $(DocStringExtensions.FIELDS)
 """
-<<<<<<< HEAD
-struct AtmosModel{FT, PS, O, RS, T, TC, HD, DD, M, P, R, S, TR, BC, IS, DC} <:
-=======
-struct AtmosModel{FT, PS, PR, O, RS, T, TC, HD, M, P, R, S, TR, DC} <:
->>>>>>> 7c7a0f0a
+struct AtmosModel{FT, PS, PR, O, RS, T, TC, HD, DD, M, P, R, S, TR, DC} <:
        BalanceLaw
     "Parameter Set (type to dispatch on, e.g., planet parameters. See CLIMAParameters.jl package)"
     param_set::PS
@@ -168,13 +164,7 @@
     ),
     tracers::TR = NoTracers(),
     data_config::DC = nothing,
-<<<<<<< HEAD
-) where {FT <: AbstractFloat, O, RS, T, TC, HD, DD, M, P, R, S, TR, BC, IS, DC}
-    @assert param_set ≠ nothing
-    @assert init_state_prognostic ≠ nothing
-=======
-) where {FT <: AbstractFloat, ISP, PR, O, RS, T, TC, HD, M, P, R, S, TR, DC}
->>>>>>> 7c7a0f0a
+) where {FT <: AbstractFloat, ISP, PR, O, RS, T, TC, HD, DD, M, P, R, S, TR, DC}
 
     atmos = (
         param_set,
@@ -219,14 +209,7 @@
     source::S = (Gravity(), Coriolis(), turbconv_sources(turbconv)...),
     tracers::TR = NoTracers(),
     data_config::DC = nothing,
-<<<<<<< HEAD
-) where {FT <: AbstractFloat, O, RS, T, TC, HD, DD, M, P, R, S, TR, BC, IS, DC}
-    @assert param_set ≠ nothing
-    @assert init_state_prognostic ≠ nothing
-=======
-) where {FT <: AbstractFloat, ISP, PR, O, RS, T, TC, HD, M, P, R, S, TR, DC}
-
->>>>>>> 7c7a0f0a
+) where {FT <: AbstractFloat, ISP, PR, O, RS, T, TC, HD, DD, M, P, R, S, TR, DC}
     atmos = (
         param_set,
         problem,
