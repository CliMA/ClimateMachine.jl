module Atmos

export AtmosModel,
       AtmosAcousticLinearModel, AtmosAcousticGravityLinearModel,
       RemainderModel

using LinearAlgebra, StaticArrays
using ..VariableTemplates
using ..MoistThermodynamics
using ..PlanetParameters
import ..MoistThermodynamics: internal_energy
using ..SubgridScaleParameters
using GPUifyLoops
using ..MPIStateArrays: MPIStateArray

import CLIMA.DGmethods: BalanceLaw, vars_aux, vars_state, vars_gradient,
                        vars_diffusive, vars_integrals, flux_nondiffusive!,
                        flux_diffusive!, source!, wavespeed, boundary_state!,
                        gradvariables!, diffusive!, init_aux!, init_state!,
                        update_aux!, integrate_aux!, LocalGeometry, lengthscale,
                        resolutionmetric, DGModel, num_integrals,
                        nodal_update_aux!, indefinite_stack_integral!,
                        reverse_indefinite_stack_integral!, num_state
import ..DGmethods.NumericalFluxes: boundary_state!, Rusanov,
                                    CentralNumericalFluxGradient,
                                    CentralNumericalFluxDiffusive,
                                    boundary_flux_diffusive!

"""
    AtmosModel <: BalanceLaw

A `BalanceLaw` for atmosphere modeling.

# Usage

    AtmosModel(orientation, ref_state, turbulence, moisture, radiation, source,
               boundarycondition, init_state)

"""
struct AtmosModel{O,RS,T,M,P,R,SU,S,BC,IS} <: BalanceLaw
  orientation::O
  ref_state::RS
  turbulence::T
  moisture::M
  precipitation::P
  radiation::R
  subsidence::SU
  source::S
  # TODO: Probably want to have different bc for state and diffusion...
  boundarycondition::BC
  init_state::IS
end

function vars_state(m::AtmosModel, FT)
  @vars begin
    ρ::FT
    ρu::SVector{3,FT}
    ρe::FT
    turbulence::vars_state(m.turbulence, FT)
    moisture::vars_state(m.moisture, FT)
    radiation::vars_state(m.radiation, FT)
  end
end
function vars_gradient(m::AtmosModel, FT)
  @vars begin
    u::SVector{3,FT}
    h_tot::FT
    turbulence::vars_gradient(m.turbulence,FT)
    moisture::vars_gradient(m.moisture,FT)
    precipitation::vars_state(m.precipitation,FT)
  end
end
function vars_diffusive(m::AtmosModel, FT)
  @vars begin
    ∇h_tot::SVector{3,FT}
    turbulence::vars_diffusive(m.turbulence,FT)
    moisture::vars_diffusive(m.moisture,FT)
    precipitation::vars_gradient(m.precipitation,FT)
  end
end


function vars_aux(m::AtmosModel, FT)
  @vars begin
    ∫dz::vars_integrals(m, FT)
    ∫dnz::vars_integrals(m, FT)
    coord::SVector{3,FT}
    orientation::vars_aux(m.orientation, FT)
    ref_state::vars_aux(m.ref_state,FT)
    turbulence::vars_aux(m.turbulence,FT)
    moisture::vars_aux(m.moisture,FT)
    precipitation::vars_diffusive(m.precipitation,FT)
    radiation::vars_aux(m.radiation,FT)
  end
end
function vars_integrals(m::AtmosModel,FT)
  @vars begin
    radiation::vars_integrals(m.radiation,FT)
  end
end

include("orientation.jl")
include("ref_state.jl")
include("turbulence.jl")
include("moisture.jl")
include("precipitation.jl")
include("subsidence.jl")
include("radiation.jl")
include("source.jl")
include("boundaryconditions.jl")
include("linear.jl")
include("remainder.jl")

"""
    flux_nondiffusive!(m::AtmosModel, flux::Grad, state::Vars, aux::Vars,
                       t::Real)

Computes flux non-diffusive flux portion of `F` in:

```
∂Y
-- = - ∇ • (F_{adv} + F_{press} + F_{nondiff} + F_{diff}) + S(Y)
∂t
```
Where

 - `F_{adv}`      Advective flux             ; see [`flux_advective!`]@ref()
 - `F_{press}`    Pressure flux              ; see [`flux_pressure!`]@ref()
 - `F_{diff}`     Fluxes that state gradients; see [`flux_diffusive!`]@ref()
"""
@inline function flux_nondiffusive!(m::AtmosModel, flux::Grad, state::Vars,
                                    aux::Vars, t::Real)
  ρ = state.ρ
  ρinv = 1/ρ
  ρu = state.ρu
  u = ρinv * ρu
  z  = altitude(m.orientation, aux)

  # advective terms
  usub = subsidence_velocity(m.subsidence, z)
  ẑ = vertical_unit_vector(m.orientation, aux)
  u_tot = u .- usub * ẑ
  flux.ρ   = ρ * u_tot
  flux.ρu  = ρ * u_tot .* u_tot'
  flux.ρe  = u_tot * state.ρe

  # pressure terms
  p = pressure(m.moisture, m.orientation, state, aux)

  if m.ref_state isa HydrostaticState
    flux.ρu += (p-aux.ref_state.p)*I
  else
    flux.ρu += p*I
  end
  flux.ρe += u*p
  flux_precipitation!(m.precipitation, m, flux, state, aux, t)
  flux_radiation!(m.radiation, m, flux, state, aux, t)
  flux_moisture!(m.moisture, m, flux, state, aux, t)
end

<<<<<<< HEAD
@inline function flux_diffusive!(m::AtmosModel, flux::Grad, state::Vars,
                                 diffusive::Vars, aux::Vars, t::Real)
  ρinv = 1/state.ρ
  u = ρinv * state.ρu

  # diffusive
  ρτ = diffusive.ρτ
  ρd_h_tot = diffusive.ρd_h_tot
  flux.ρu += ρτ
  flux.ρe += ρd_h_tot
  flux_diffusive!(m.moisture, flux, state, diffusive, aux, t)
  flux_diffusive!(m.precipitation, flux, state, diffusive, aux, t)
end

@inline function wavespeed(m::AtmosModel, nM, state::Vars, aux::Vars, t::Real)
  ρinv = 1/state.ρ
  u = ρinv * state.ρu
  return abs(dot(nM, u)) + soundspeed(m.moisture, m.orientation, state, aux)
end

=======
>>>>>>> 1c7fa3e0
function gradvariables!(atmos::AtmosModel, transform::Vars, state::Vars, aux::Vars, t::Real)
  ρinv = 1/state.ρ
  transform.u = ρinv * state.ρu
  transform.h_tot = total_specific_enthalpy(atmos.moisture, atmos.orientation, state, aux)

  gradvariables!(atmos.moisture, atmos, transform, state, aux, t)
  gradvariables!(atmos.turbulence, transform, state, aux, t)
end

function diffusive!(atmos::AtmosModel, diffusive::Vars, ∇transform::Grad, state::Vars, aux::Vars, t::Real)
  diffusive.∇h_tot = ∇transform.h_tot

  # diffusion terms required for SGS turbulence computations
  diffusive!(atmos.turbulence, atmos.orientation, diffusive, ∇transform, state, aux, t)
  # diffusivity of moisture components
  diffusive!(atmos.moisture, diffusive, ∇transform, state, aux, t)
end

@inline function flux_diffusive!(atmos::AtmosModel, flux::Grad, state::Vars,
                                 diffusive::Vars, aux::Vars, t::Real)
  ν, τ = turbulence_tensors(atmos.turbulence, state, diffusive, aux, t)
  D_t = (ν isa Real ? ν : diag(ν)) * inv_Pr_turb
  d_h_tot = -D_t .* diffusive.∇h_tot
  flux_diffusive!(atmos, flux, state, τ, d_h_tot)
  flux_diffusive!(atmos.moisture, flux, state, diffusive, aux, t, D_t)
end

#TODO: Consider whether to not pass ρ and ρu (not state), foc BCs reasons
@inline function flux_diffusive!(atmos::AtmosModel, flux::Grad, state::Vars,
                                 τ, d_h_tot)
  flux.ρu += τ * state.ρ
  flux.ρe += τ * state.ρu
  flux.ρe += d_h_tot * state.ρ
end

<<<<<<< HEAD
  # diffusivity of moisture components
  diffusive!(m.moisture, diffusive, ∇transform, state, aux, t, ρD_t)
  diffusive!(m.precipitation, diffusive, ∇transform, state, aux, t, ρD_t)
  # diffusion terms required for SGS turbulence computations
  diffusive!(m.turbulence, diffusive, ∇transform, state, aux, t, ρD_t)
=======
@inline function wavespeed(m::AtmosModel, nM, state::Vars, aux::Vars, t::Real)
  ρinv = 1/state.ρ
  u = ρinv * state.ρu
  return abs(dot(nM, u)) + soundspeed(m.moisture, m.orientation, state, aux)
>>>>>>> 1c7fa3e0
end


function update_aux!(dg::DGModel, m::AtmosModel, Q::MPIStateArray, t::Real)
  FT = eltype(Q)
  auxstate = dg.auxstate

  if num_integrals(m, FT) > 0
    indefinite_stack_integral!(dg, m, Q, auxstate, t)
    reverse_indefinite_stack_integral!(dg, m, auxstate, t)
  end

  nodal_update_aux!(atmos_nodal_update_aux!, dg, m, Q, t)

  return true
end

function atmos_nodal_update_aux!(m::AtmosModel, state::Vars, aux::Vars,
                                 t::Real)
  atmos_nodal_update_aux!(m.moisture, m, state, aux, t)
  atmos_nodal_update_aux!(m.precipitation, m, state, aux, t)
  atmos_nodal_update_aux!(m.radiation, m, state, aux, t)
  atmos_nodal_update_aux!(m.turbulence, m, state, aux, t)
end

function integrate_aux!(m::AtmosModel, integ::Vars, state::Vars, aux::Vars)
  integrate_aux!(m.radiation, integ, state, aux)
end

include("sponges.jl")

# TODO: figure out a nice way to handle this
function init_aux!(m::AtmosModel, aux::Vars, geom::LocalGeometry)
  aux.coord = geom.coord
  atmos_init_aux!(m.orientation, m, aux, geom)
  atmos_init_aux!(m.ref_state, m, aux, geom)
  atmos_init_aux!(m.turbulence, m, aux, geom)
end

"""
    source!(m::AtmosModel, source::Vars, state::Vars, aux::Vars, t::Real)
Computes flux `S(Y)` in:
```
∂Y
-- = - ∇ • F + S(Y)
∂t
```
"""
function source!(m::AtmosModel, source::Vars, state::Vars, aux::Vars, t::Real)
  atmos_source!(m.source, m, source, state, aux, t)
end

boundary_state!(nf, m::AtmosModel, x...) =
  atmos_boundary_state!(nf, m.boundarycondition, m, x...)

# FIXME: This is probably not right....
boundary_state!(::CentralNumericalFluxGradient, bl::AtmosModel, _...) = nothing

function init_state!(m::AtmosModel, state::Vars, aux::Vars, coords, t, args...)
  m.init_state(state, aux, coords, t, args...)
end

boundary_flux_diffusive!(nf::CentralNumericalFluxDiffusive, atmos::AtmosModel,
                         F⁺, state⁺, diff⁺, aux⁺, n⁻,
                         F⁻, state⁻, diff⁻, aux⁻,
                         bctype, t,
                         state1⁻, diff1⁻, aux1⁻) =
  atmos_boundary_flux_diffusive!(nf, atmos.boundarycondition, atmos,
                                 F⁺, state⁺, diff⁺, aux⁺, n⁻,
                                 F⁻, state⁻, diff⁻, aux⁻,
                                 bctype, t,
                                 state1⁻, diff1⁻, aux1⁻)

end # module<|MERGE_RESOLUTION|>--- conflicted
+++ resolved
@@ -158,29 +158,6 @@
   flux_moisture!(m.moisture, m, flux, state, aux, t)
 end
 
-<<<<<<< HEAD
-@inline function flux_diffusive!(m::AtmosModel, flux::Grad, state::Vars,
-                                 diffusive::Vars, aux::Vars, t::Real)
-  ρinv = 1/state.ρ
-  u = ρinv * state.ρu
-
-  # diffusive
-  ρτ = diffusive.ρτ
-  ρd_h_tot = diffusive.ρd_h_tot
-  flux.ρu += ρτ
-  flux.ρe += ρd_h_tot
-  flux_diffusive!(m.moisture, flux, state, diffusive, aux, t)
-  flux_diffusive!(m.precipitation, flux, state, diffusive, aux, t)
-end
-
-@inline function wavespeed(m::AtmosModel, nM, state::Vars, aux::Vars, t::Real)
-  ρinv = 1/state.ρ
-  u = ρinv * state.ρu
-  return abs(dot(nM, u)) + soundspeed(m.moisture, m.orientation, state, aux)
-end
-
-=======
->>>>>>> 1c7fa3e0
 function gradvariables!(atmos::AtmosModel, transform::Vars, state::Vars, aux::Vars, t::Real)
   ρinv = 1/state.ρ
   transform.u = ρinv * state.ρu
@@ -216,18 +193,10 @@
   flux.ρe += d_h_tot * state.ρ
 end
 
-<<<<<<< HEAD
-  # diffusivity of moisture components
-  diffusive!(m.moisture, diffusive, ∇transform, state, aux, t, ρD_t)
-  diffusive!(m.precipitation, diffusive, ∇transform, state, aux, t, ρD_t)
-  # diffusion terms required for SGS turbulence computations
-  diffusive!(m.turbulence, diffusive, ∇transform, state, aux, t, ρD_t)
-=======
 @inline function wavespeed(m::AtmosModel, nM, state::Vars, aux::Vars, t::Real)
   ρinv = 1/state.ρ
   u = ρinv * state.ρu
   return abs(dot(nM, u)) + soundspeed(m.moisture, m.orientation, state, aux)
->>>>>>> 1c7fa3e0
 end
 
 
