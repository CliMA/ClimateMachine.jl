#### Moisture component in atmosphere model
abstract type MoistureModel end

vars_state(::MoistureModel, T) = @vars()
vars_gradient(::MoistureModel, T) = @vars()
vars_diffusive(::MoistureModel, T) = @vars()
vars_aux(::MoistureModel, T) = @vars()

function update_aux!(::MoistureModel, state::Vars, diffusive::Vars, aux::Vars, t::Real)
end
function diffusive!(::MoistureModel, diffusive, ∇transform, state, aux, t, ν, inv_Pr_turb)
end
function flux_diffusive!(::MoistureModel, flux::Grad, state::Vars, diffusive::Vars, aux::Vars, t::Real)
end
function flux_nondiffusive!(::MoistureModel, flux::Grad, state::Vars, diffusive::Vars, aux::Vars, t::Real)
end
function gradvariables!(::MoistureModel, transform::Vars, state::Vars, aux::Vars, t::Real)
end

function internal_energy(m::MoistureModel, state::Vars, aux::Vars)
  T = eltype(state)
  ρinv = 1 / state.ρ
  q_pt = get_phase_partition(m, state)
  
  ρe_kin = ρinv*sum(abs2, state.ρu)/2
  ρe_pot = state.ρ * aux.orientation.Φ
  ρe_int = state.ρe - ρe_kin - ρe_pot
  
  e_int = ρinv*ρe_int
  return e_int
end

temperature(m::MoistureModel, state::Vars, aux::Vars) = air_temperature(thermo_state(m, state, aux))
pressure(m::MoistureModel, state::Vars, aux::Vars) = air_pressure(thermo_state(m, state, aux))
soundspeed(m::MoistureModel, state::Vars, aux::Vars) = soundspeed_air(thermo_state(m, state, aux))
gas_constant(m::MoistureModel, state::Vars, aux::Vars) = gas_constant_air(thermo_state(m, state, aux))

"""
    DryModel

Assumes the moisture components is in the dry limit.
"""
struct DryModel <: MoistureModel
end

<<<<<<< HEAD
vars_aux(::DryModel,T) = @vars(e_int::T, temperature::T)
function update_aux!(m::DryModel, state::Vars, diffusive::Vars, aux::Vars, t::Real)
  aux.moisture.e_int = internal_energy(m, state, aux)
  TS = PhaseDry(aux.moisture.e_int, state.ρ)
  aux.moisture.temperature = air_temperature(TS)
=======
vars_aux(::DryModel,T) = @vars(e_int::T, temperature::T, θ_v::T)
function update_aux!(m::DryModel, state::Vars, diffusive::Vars, aux::Vars, t::Real)
  aux.moisture.e_int = internal_energy(m, state, aux)
  TS = PhaseDry(aux.moisture.e_int, state.ρ)
  aux.moisture.θ_v = virtual_pottemp(TS)
>>>>>>> 7544d7e0
  nothing
end

get_phase_partition(::DryModel, state::Vars) = PhasePartition(eltype(state)(0))
thermo_state(::DryModel, state::Vars, aux::Vars) = PhaseDry(aux.moisture.e_int, state.ρ)

"""
    EquilMoist

Assumes the moisture components are computed via thermodynamic equilibrium.
"""
struct EquilMoist <: MoistureModel
end
vars_state(::EquilMoist,T) = @vars(ρq_tot::T)
<<<<<<< HEAD
vars_gradient(::EquilMoist,T) = @vars(q_tot::T)
vars_diffusive(::EquilMoist,T) = @vars(ρd_q_tot::SVector{3,T})
vars_aux(::EquilMoist,T) = @vars(e_int::T, temperature::T)
=======
vars_gradient(::EquilMoist,T) = @vars(q_tot::T, h_tot::T)
vars_diffusive(::EquilMoist,T) = @vars(ρd_q_tot::SVector{3,T}, ρd_h_tot::SVector{3,T})
vars_aux(::EquilMoist,T) = @vars(e_int::T, temperature::T, θ_v::T, q_liq::T)
>>>>>>> 7544d7e0

function update_aux!(m::EquilMoist, state::Vars, diffusive::Vars, aux::Vars, t::Real)
  aux.moisture.e_int = internal_energy(m, state, aux)
  TS = PhaseEquil(aux.moisture.e_int, get_phase_partition(m, state).tot, state.ρ)

  aux.moisture.temperature = air_temperature(TS)
  aux.moisture.θ_v = virtual_pottemp(TS)
  aux.moisture.q_liq = PhasePartition(TS).liq
  nothing
end

get_phase_partition(::EquilMoist, state::Vars) = PhasePartition(state.moisture.ρq_tot/state.ρ)
thermo_state(::EquilMoist, state::Vars, aux::Vars) = PhaseEquil(aux.moisture.e_int, state.moisture.ρq_tot/state.ρ, state.ρ, aux.moisture.temperature)

function gradvariables!(m::EquilMoist, transform::Vars, state::Vars, aux::Vars, t::Real)
  ρinv = 1/state.ρ
<<<<<<< HEAD

=======
  transform.moisture.q_tot = state.moisture.ρq_tot * ρinv
>>>>>>> 7544d7e0
  phase = thermo_state(m, state, aux)
  R_m = gas_constant_air(phase)
  T = aux.moisture.temperature
  e_tot = state.ρe * ρinv
<<<<<<< HEAD
  
  transform.moisture.q_tot          = state.moisture.ρq_tot * ρinv
=======
  transform.moisture.h_tot = e_tot + R_m*T
>>>>>>> 7544d7e0
end

function diffusive!(m::EquilMoist, diffusive::Vars, ∇transform::Grad, state::Vars, aux::Vars, t::Real, ρν::Union{Real,AbstractMatrix}, inv_Pr_turb::Real)
  # turbulent Prandtl number
<<<<<<< HEAD
  T = eltype(state)
  Prandtl_t = T(1/3)
  diag_ν = ν isa Real ? ν : diag(ν) # either a scalar or matrix
  D_T = diag_ν / Prandtl_t

  diffusive.moisture.ρd_q_tot = state.ρ * (-D_T) .* ∇transform.moisture.q_tot # diffusive flux of q_tot
end

function flux_diffusive!(m::EquilMoist, flux::Grad, state::Vars, diffusive::Vars, aux::Vars, t::Real)
  T = eltype(state)
  
  ρu = state.ρu
  ρinv = 1/state.ρ
  u = ρinv * ρu
  
  flux.ρ               += diffusive.moisture.ρd_q_tot
  flux.ρu              += diffusive.moisture.ρd_q_tot .* u'
=======
  diag_ρν = ρν isa Real ? ρν : diag(ρν) # either a scalar or matrix
  # Diffusivity Dₜ = ρν/Prandtl_turb
  ρD_T = diag_ρν * inv_Pr_turb
  # diffusive flux of q_tot
  diffusive.moisture.ρd_q_tot = (-ρD_T) .* ∇transform.moisture.q_tot
  # diffusive flux of total energy
  diffusive.moisture.ρd_h_tot = (-ρD_T) .* ∇transform.moisture.h_tot
end

function flux_diffusive!(m::EquilMoist, flux::Grad, state::Vars, diffusive::Vars, aux::Vars, t::Real)
  u = state.ρu / state.ρ
  flux.ρ += diffusive.moisture.ρd_q_tot
  flux.ρu += diffusive.moisture.ρd_q_tot .* u'
  flux.ρe += diffusive.moisture.ρd_h_tot
>>>>>>> 7544d7e0
  flux.moisture.ρq_tot += diffusive.moisture.ρd_q_tot
end<|MERGE_RESOLUTION|>--- conflicted
+++ resolved
@@ -43,22 +43,13 @@
 struct DryModel <: MoistureModel
 end
 
-<<<<<<< HEAD
-vars_aux(::DryModel,T) = @vars(e_int::T, temperature::T)
-function update_aux!(m::DryModel, state::Vars, diffusive::Vars, aux::Vars, t::Real)
-  aux.moisture.e_int = internal_energy(m, state, aux)
-  TS = PhaseDry(aux.moisture.e_int, state.ρ)
-  aux.moisture.temperature = air_temperature(TS)
-=======
 vars_aux(::DryModel,T) = @vars(e_int::T, temperature::T, θ_v::T)
 function update_aux!(m::DryModel, state::Vars, diffusive::Vars, aux::Vars, t::Real)
   aux.moisture.e_int = internal_energy(m, state, aux)
   TS = PhaseDry(aux.moisture.e_int, state.ρ)
   aux.moisture.θ_v = virtual_pottemp(TS)
->>>>>>> 7544d7e0
   nothing
 end
-
 get_phase_partition(::DryModel, state::Vars) = PhasePartition(eltype(state)(0))
 thermo_state(::DryModel, state::Vars, aux::Vars) = PhaseDry(aux.moisture.e_int, state.ρ)
 
@@ -70,15 +61,9 @@
 struct EquilMoist <: MoistureModel
 end
 vars_state(::EquilMoist,T) = @vars(ρq_tot::T)
-<<<<<<< HEAD
-vars_gradient(::EquilMoist,T) = @vars(q_tot::T)
-vars_diffusive(::EquilMoist,T) = @vars(ρd_q_tot::SVector{3,T})
-vars_aux(::EquilMoist,T) = @vars(e_int::T, temperature::T)
-=======
 vars_gradient(::EquilMoist,T) = @vars(q_tot::T, h_tot::T)
 vars_diffusive(::EquilMoist,T) = @vars(ρd_q_tot::SVector{3,T}, ρd_h_tot::SVector{3,T})
 vars_aux(::EquilMoist,T) = @vars(e_int::T, temperature::T, θ_v::T, q_liq::T)
->>>>>>> 7544d7e0
 
 function update_aux!(m::EquilMoist, state::Vars, diffusive::Vars, aux::Vars, t::Real)
   aux.moisture.e_int = internal_energy(m, state, aux)
@@ -95,44 +80,17 @@
 
 function gradvariables!(m::EquilMoist, transform::Vars, state::Vars, aux::Vars, t::Real)
   ρinv = 1/state.ρ
-<<<<<<< HEAD
-
-=======
   transform.moisture.q_tot = state.moisture.ρq_tot * ρinv
->>>>>>> 7544d7e0
   phase = thermo_state(m, state, aux)
   R_m = gas_constant_air(phase)
   T = aux.moisture.temperature
   e_tot = state.ρe * ρinv
-<<<<<<< HEAD
-  
-  transform.moisture.q_tot          = state.moisture.ρq_tot * ρinv
-=======
+  transform.moisture.q_tot = state.moisture.ρq_tot * ρinv
   transform.moisture.h_tot = e_tot + R_m*T
->>>>>>> 7544d7e0
 end
 
 function diffusive!(m::EquilMoist, diffusive::Vars, ∇transform::Grad, state::Vars, aux::Vars, t::Real, ρν::Union{Real,AbstractMatrix}, inv_Pr_turb::Real)
   # turbulent Prandtl number
-<<<<<<< HEAD
-  T = eltype(state)
-  Prandtl_t = T(1/3)
-  diag_ν = ν isa Real ? ν : diag(ν) # either a scalar or matrix
-  D_T = diag_ν / Prandtl_t
-
-  diffusive.moisture.ρd_q_tot = state.ρ * (-D_T) .* ∇transform.moisture.q_tot # diffusive flux of q_tot
-end
-
-function flux_diffusive!(m::EquilMoist, flux::Grad, state::Vars, diffusive::Vars, aux::Vars, t::Real)
-  T = eltype(state)
-  
-  ρu = state.ρu
-  ρinv = 1/state.ρ
-  u = ρinv * ρu
-  
-  flux.ρ               += diffusive.moisture.ρd_q_tot
-  flux.ρu              += diffusive.moisture.ρd_q_tot .* u'
-=======
   diag_ρν = ρν isa Real ? ρν : diag(ρν) # either a scalar or matrix
   # Diffusivity Dₜ = ρν/Prandtl_turb
   ρD_T = diag_ρν * inv_Pr_turb
@@ -147,6 +105,5 @@
   flux.ρ += diffusive.moisture.ρd_q_tot
   flux.ρu += diffusive.moisture.ρd_q_tot .* u'
   flux.ρe += diffusive.moisture.ρd_h_tot
->>>>>>> 7544d7e0
   flux.moisture.ρq_tot += diffusive.moisture.ρd_q_tot
 end