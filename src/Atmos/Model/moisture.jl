export DryModel, EquilMoist

#### Moisture component in atmosphere model
abstract type MoistureModel end

export DryModel, EquilMoist

vars_state(::MoistureModel, T) = @vars()
vars_gradient(::MoistureModel, T) = @vars()
vars_diffusive(::MoistureModel, T) = @vars()
vars_aux(::MoistureModel, T) = @vars()

function atmos_nodal_update_aux!(::MoistureModel, m::AtmosModel, state::Vars,
                                 aux::Vars, t::Real)
end
function diffusive!(::MoistureModel, diffusive, ∇transform, state, aux, t, ρD_t)
end
function flux_diffusive!(::MoistureModel, flux::Grad, state::Vars, diffusive::Vars, aux::Vars, t::Real)
end
function flux_nondiffusive!(::MoistureModel, flux::Grad, state::Vars, aux::Vars, t::Real)
end
function gradvariables!(::MoistureModel, transform::Vars, state::Vars, aux::Vars, t::Real)
end

@inline function internal_energy(moist::MoistureModel, orientation::Orientation, state::Vars, aux::Vars)
  MoistThermodynamics.internal_energy(state.ρ, state.ρe, state.ρu, gravitational_potential(orientation, aux))
end
@inline temperature(moist::MoistureModel, orientation::Orientation, state::Vars, aux::Vars) = air_temperature(thermo_state(moist, orientation, state, aux))
@inline pressure(moist::MoistureModel, orientation::Orientation, state::Vars, aux::Vars) = air_pressure(thermo_state(moist, orientation, state, aux))
@inline soundspeed(moist::MoistureModel, orientation::Orientation, state::Vars, aux::Vars) = soundspeed_air(thermo_state(moist, orientation, state, aux))

@inline function total_specific_enthalpy(moist::MoistureModel, orientation::Orientation, state::Vars, aux::Vars)
  phase = thermo_state(moist, orientation, state, aux)
  R_m = gas_constant_air(phase)
  T = air_temperature(phase)
  e_tot = state.ρe * (1/state.ρ)
  e_tot + R_m*T
end



"""
    DryModel

Assumes the moisture components is in the dry limit.
"""
struct DryModel <: MoistureModel
end

vars_aux(::DryModel,T) = @vars(θ_v::T)
@inline function atmos_nodal_update_aux!(moist::DryModel, atmos::AtmosModel,
                                         state::Vars, aux::Vars, t::Real)
  e_int = internal_energy(moist, atmos.orientation, state, aux)
  TS = PhaseDry(e_int, state.ρ)
  aux.moisture.θ_v = virtual_pottemp(TS)
  nothing
end
thermo_state(moist::DryModel, orientation::Orientation, state::Vars, aux::Vars) = PhaseDry(internal_energy(moist, orientation, state, aux), state.ρ)

"""
    EquilMoist

Assumes the moisture components are computed via thermodynamic equilibrium.
"""
struct EquilMoist <: MoistureModel
end
vars_state(::EquilMoist,T) = @vars(ρq_tot::T)
vars_gradient(::EquilMoist,T) = @vars(q_tot::T, h_tot::T)
vars_diffusive(::EquilMoist,T) = @vars(ρd_q_tot::SVector{3,T}, ρd_h_tot::SVector{3,T})
vars_aux(::EquilMoist,T) = @vars(temperature::T, θ_v::T, q_liq::T)

@inline function atmos_nodal_update_aux!(moist::EquilMoist, atmos::AtmosModel,
                                         state::Vars, aux::Vars, t::Real)
  e_int = internal_energy(moist, atmos.orientation, state, aux)
  TS = PhaseEquil(e_int, state.moisture.ρq_tot/state.ρ, state.ρ)
  aux.moisture.temperature = air_temperature(TS)
  aux.moisture.θ_v = virtual_pottemp(TS)
  aux.moisture.q_liq = PhasePartition(TS).liq
  nothing
end

function thermo_state(moist::EquilMoist, orientation::Orientation, state::Vars, aux::Vars)
  e_int = internal_energy(moist, orientation, state, aux)
  PhaseEquil(e_int, state.moisture.ρq_tot/state.ρ, state.ρ, aux.moisture.temperature)
end

function gradvariables!(moist::EquilMoist, transform::Vars, state::Vars, aux::Vars, t::Real)
  ρinv = 1/state.ρ
  transform.moisture.q_tot = state.moisture.ρq_tot * ρinv
<<<<<<< HEAD
  phase = thermo_state(moist, atmos.orientation, state, aux)
  R_m = gas_constant_air(phase)
  T = aux.moisture.temperature
  e_tot = state.ρe * ρinv
  transform.moisture.q_tot = state.moisture.ρq_tot * ρinv
  transform.moisture.h_tot = e_tot + R_m*T
=======
>>>>>>> 35b27da3
end

function diffusive!(moist::EquilMoist, diffusive::Vars, ∇transform::Grad, state::Vars, aux::Vars, t::Real, ρD_t)
  # diffusive flux of q_tot
  diffusive.moisture.ρd_q_tot = (-ρD_t) .* ∇transform.moisture.q_tot
end

function flux_diffusive!(moist::EquilMoist, flux::Grad, state::Vars, diffusive::Vars, aux::Vars, t::Real)
  u = state.ρu / state.ρ
  flux.ρ += diffusive.moisture.ρd_q_tot
  flux.ρu += diffusive.moisture.ρd_q_tot .* u'
  flux.moisture.ρq_tot += diffusive.moisture.ρd_q_tot
end<|MERGE_RESOLUTION|>--- conflicted
+++ resolved
@@ -87,15 +87,6 @@
 function gradvariables!(moist::EquilMoist, transform::Vars, state::Vars, aux::Vars, t::Real)
   ρinv = 1/state.ρ
   transform.moisture.q_tot = state.moisture.ρq_tot * ρinv
-<<<<<<< HEAD
-  phase = thermo_state(moist, atmos.orientation, state, aux)
-  R_m = gas_constant_air(phase)
-  T = aux.moisture.temperature
-  e_tot = state.ρe * ρinv
-  transform.moisture.q_tot = state.moisture.ρq_tot * ρinv
-  transform.moisture.h_tot = e_tot + R_m*T
-=======
->>>>>>> 35b27da3
 end
 
 function diffusive!(moist::EquilMoist, diffusive::Vars, ∇transform::Grad, state::Vars, aux::Vars, t::Real, ρD_t)
