--- conflicted
+++ resolved
@@ -29,25 +29,20 @@
     elems::UnitRange,
 ) = update_auxiliary_state!(dg, rem.main, Q, t, elems)
 
-<<<<<<< HEAD
-update_aux_diffusive!(
+update_auxiliary_state_gradient!(
     dg::DGModel,
     rem::RemainderModel,
     Q::MPIStateArray,
     t::Real,
     elems::UnitRange
-) = update_aux_diffusive!(dg, rem.main, Q, t, elems)
-
-integral_load_aux!(rem::RemainderModel, integ::Vars, state::Vars, aux::Vars) =
-    integral_load_aux!(rem.main, integ, state, aux)
-=======
+) = update_auxiliary_state_gradient!(dg, rem.main, Q, t, elems)
+
 integral_load_auxiliary_state!(
     rem::RemainderModel,
     integ::Vars,
     state::Vars,
     aux::Vars,
 ) = integral_load_auxiliary_state!(rem.main, integ, state, aux)
->>>>>>> 499cb7cc
 
 integral_set_auxiliary_state!(rem::RemainderModel, aux::Vars, integ::Vars) =
     integral_set_auxiliary_state!(rem.main, aux, integ)
