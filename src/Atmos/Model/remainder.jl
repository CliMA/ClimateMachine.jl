--- conflicted
+++ resolved
@@ -28,11 +28,7 @@
     dQdt::MPIStateArray,
     t::Real,
     elems::UnitRange,
-<<<<<<< HEAD
-) = update_aux!(dg, rem.main, Q, dQdt, t, elems)
-=======
-) = update_auxiliary_state!(dg, rem.main, Q, t, elems)
->>>>>>> 258a16ad
+) = update_auxiliary_state!(dg, rem.main, Q, dQdt, t, elems)
 
 integral_load_auxiliary_state!(
     rem::RemainderModel,
