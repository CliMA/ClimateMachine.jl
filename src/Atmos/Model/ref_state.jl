### Reference state
using DocStringExtensions
<<<<<<< HEAD
export ReferenceState,
    NoReferenceState,
    HydrostaticState,
    IsothermalProfile,
    LinearTemperatureProfile,
    DecayingTemperatureProfile,
    DryAdiabaticProfile
=======
using ..TemperatureProfiles
export NoReferenceState, HydrostaticState
>>>>>>> 195bdaa3

using CLIMAParameters.Planet: R_d, MSLP, cp_d, grav, T_surf_ref, T_min_ref

"""
    ReferenceState

Reference state, for example, used as initial
condition or for linearization.
"""
abstract type ReferenceState end

vars_state_conservative(m::ReferenceState, FT) = @vars()
vars_state_gradient(m::ReferenceState, FT) = @vars()
vars_state_gradient_flux(m::ReferenceState, FT) = @vars()
vars_state_auxiliary(m::ReferenceState, FT) = @vars()
atmos_init_aux!(
    ::ReferenceState,
    ::AtmosModel,
    aux::Vars,
    geom::LocalGeometry,
) = nothing

"""
    NoReferenceState <: ReferenceState

No reference state used
"""
struct NoReferenceState <: ReferenceState end

"""
    HydrostaticState{P,T} <: ReferenceState

A hydrostatic state specified by a virtual temperature profile and relative humidity.
"""
struct HydrostaticState{P, FT} <: ReferenceState
    virtual_temperature_profile::P
    relative_humidity::FT
end
function HydrostaticState(
    virtual_temperature_profile::TemperatureProfile{FT},
) where {FT}
    return HydrostaticState{typeof(virtual_temperature_profile), FT}(
        virtual_temperature_profile,
        FT(0),
    )
end

vars_state_auxiliary(m::HydrostaticState, FT) =
    @vars(ρ::FT, p::FT, T::FT, ρe::FT, ρq_tot::FT)


function atmos_init_aux!(
    m::HydrostaticState{P, F},
    atmos::AtmosModel,
    aux::Vars,
    geom::LocalGeometry,
) where {P, F}
    z = altitude(atmos, aux)
    T_virt, p = m.virtual_temperature_profile(atmos.param_set, z)
    FT = eltype(aux)
    _R_d::FT = R_d(atmos.param_set)

    ρ = p / (_R_d * T_virt)
    aux.ref_state.ρ = ρ
    aux.ref_state.p = p
    # We evaluate the saturation vapor pressure, approximating
    # temperature by virtual temperature
    # ts = TemperatureSHumEquil(atmos.param_set, T_virt, ρ, FT(0))
    ts = PhaseDry_given_ρT(atmos.param_set, ρ, T_virt)
    q_vap_sat = q_vap_saturation(ts)

    ρq_tot = ρ * relative_humidity(m) * q_vap_sat
    aux.ref_state.ρq_tot = ρq_tot

    q_pt = PhasePartition(ρq_tot)
    R_m = gas_constant_air(atmos.param_set, q_pt)
    T = T_virt * R_m / _R_d
    aux.ref_state.T = T
    aux.ref_state.ρe = ρ * internal_energy(atmos.param_set, T, q_pt)

    e_kin = F(0)
    e_pot = gravitational_potential(atmos.orientation, aux)
    aux.ref_state.ρe = ρ * total_energy(atmos.param_set, e_kin, e_pot, T, q_pt)
end

"""
    relative_humidity(hs::HydrostaticState{P,FT})

Here, we enforce that relative humidity is zero
for a dry adiabatic profile.
"""
relative_humidity(hs::HydrostaticState{P, FT}) where {P, FT} =
    hs.relative_humidity
relative_humidity(hs::HydrostaticState{DryAdiabaticProfile, FT}) where {FT} =
    FT(0)<|MERGE_RESOLUTION|>--- conflicted
+++ resolved
@@ -1,6 +1,5 @@
 ### Reference state
 using DocStringExtensions
-<<<<<<< HEAD
 export ReferenceState,
     NoReferenceState,
     HydrostaticState,
@@ -8,10 +7,7 @@
     LinearTemperatureProfile,
     DecayingTemperatureProfile,
     DryAdiabaticProfile
-=======
 using ..TemperatureProfiles
-export NoReferenceState, HydrostaticState
->>>>>>> 195bdaa3
 
 using CLIMAParameters.Planet: R_d, MSLP, cp_d, grav, T_surf_ref, T_min_ref
 
