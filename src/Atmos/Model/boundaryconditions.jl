using CLIMAParameters.Planet: cv_d, T_0

export InitStateBC

export AtmosBC,
    Impenetrable,
    FreeSlip,
    NoSlip,
    DragLaw,
    Insulating,
    PrescribedTemperature,
    PrescribedEnergyFlux,
    BulkFormulaEnergy,
    Impermeable,
    ImpermeableTracer,
    PrescribedMoistureFlux,
    BulkFormulaMoisture,
    PrescribedTracerFlux

export average_density_sfc_int


boundary_condition(m::AtmosModel) = m.problem.boundarycondition

"""
    AtmosBC(momentum = Impenetrable(FreeSlip())
            energy   = Insulating()
            moisture = Impermeable()
            tracer  = ImpermeableTracer())

The standard boundary condition for [`AtmosModel`](@ref). The default options imply a "no flux" boundary condition.
"""
Base.@kwdef struct AtmosBC{M, E, Q, TR, TC} <: BoundaryCondition
    momentum::M = Impenetrable(FreeSlip())
    energy::E = Insulating()
    moisture::Q = Impermeable()
    tracer::TR = ImpermeableTracer()
    turbconv::TC = NoTurbConvBC()
end

<<<<<<< HEAD
=======
function boundary_state!(
    nf,
    atmos::AtmosModel,
    state⁺,
    aux⁺,
    n,
    state⁻,
    aux⁻,
    bctype,
    t,
    args...,
)
    atmos_boundary_state!(
        nf,
        atmos.problem.boundarycondition,
        atmos,
        state⁺,
        aux⁺,
        n,
        state⁻,
        aux⁻,
        bctype,
        t,
        args...,
    )
    # update moisture auxiliary variables (perform saturation adjustment, if necessary)
    # to make thermodynamic quantities consistent with the boundary state
    atmos_nodal_update_auxiliary_state!(atmos.moisture, atmos, state⁺, aux⁺, t)
end

>>>>>>> 4607e850
function boundary_state!(
    nf::Union{CentralNumericalFluxHigherOrder, CentralNumericalFluxDivergence},
    bc,
    m::AtmosModel,
    x...,
)
    nothing
end


function boundary_state!(nf, bc::AtmosBC, atmos::AtmosModel, args...)
    boundary_state!(nf, bc.momentum, atmos, args...)
    boundary_state!(nf, bc.energy,   atmos, args...)
    boundary_state!(nf, bc.moisture, atmos, args...)
    boundary_state!(nf, bc.tracer,   atmos, args...)
    boundary_state!(nf, bc.turbconv, atmos, args...)
end

function numerical_boundary_flux_second_order!(nf, bc::AtmosBC, atmos::AtmosModel, fluxᵀn::Vars, args...)
    numerical_boundary_flux_second_order!(
        nf,
        bc.momentum,
        atmos,
        fluxᵀn, 
        args...,
    )
    numerical_boundary_flux_second_order!(
        nf,
        bc.energy,
        atmos,
        fluxᵀn, 
        args...,
    )
    numerical_boundary_flux_second_order!(
        nf,
        bc.moisture,
        atmos,
        fluxᵀn, 
        args...,
    )
    numerical_boundary_flux_second_order!(
        nf,
        bc.tracer,
        atmos,
        fluxᵀn, 
        args...,
    )
    numerical_boundary_flux_second_order!(nf, bc.turbconv, atmos, fluxᵀn, args...)
end

"""
    average_density(ρ_sfc, ρ_int)

Average density between the surface and the interior point, given
 - `ρ_sfc` density at the surface
 - `ρ_int` density at the interior point
"""
function average_density(ρ_sfc::FT, ρ_int::FT) where {FT <: Real}
    return FT(0.5) * (ρ_sfc + ρ_int)
end

include("bc_momentum.jl")
include("bc_energy.jl")
include("bc_moisture.jl")
include("bc_initstate.jl")
include("bc_tracer.jl")<|MERGE_RESOLUTION|>--- conflicted
+++ resolved
@@ -38,39 +38,6 @@
     turbconv::TC = NoTurbConvBC()
 end
 
-<<<<<<< HEAD
-=======
-function boundary_state!(
-    nf,
-    atmos::AtmosModel,
-    state⁺,
-    aux⁺,
-    n,
-    state⁻,
-    aux⁻,
-    bctype,
-    t,
-    args...,
-)
-    atmos_boundary_state!(
-        nf,
-        atmos.problem.boundarycondition,
-        atmos,
-        state⁺,
-        aux⁺,
-        n,
-        state⁻,
-        aux⁻,
-        bctype,
-        t,
-        args...,
-    )
-    # update moisture auxiliary variables (perform saturation adjustment, if necessary)
-    # to make thermodynamic quantities consistent with the boundary state
-    atmos_nodal_update_auxiliary_state!(atmos.moisture, atmos, state⁺, aux⁺, t)
-end
-
->>>>>>> 4607e850
 function boundary_state!(
     nf::Union{CentralNumericalFluxHigherOrder, CentralNumericalFluxDivergence},
     bc,
@@ -81,12 +48,16 @@
 end
 
 
-function boundary_state!(nf, bc::AtmosBC, atmos::AtmosModel, args...)
-    boundary_state!(nf, bc.momentum, atmos, args...)
-    boundary_state!(nf, bc.energy,   atmos, args...)
-    boundary_state!(nf, bc.moisture, atmos, args...)
-    boundary_state!(nf, bc.tracer,   atmos, args...)
-    boundary_state!(nf, bc.turbconv, atmos, args...)
+function boundary_state!(nf, bc::AtmosBC, atmos::AtmosModel, state⁺,
+    aux⁺, args...)
+    # update moisture auxiliary variables (perform saturation adjustment, if necessary)
+    # to make thermodynamic quantities consistent with the boundary state
+    atmos_nodal_update_auxiliary_state!(atmos.moisture, atmos, state⁺, aux⁺, t)
+    boundary_state!(nf, bc.momentum, atmos, state⁺, aux⁺, args...)
+    boundary_state!(nf, bc.energy,   atmos, state⁺, aux⁺, args...)
+    boundary_state!(nf, bc.moisture, atmos, state⁺, aux⁺, args...)
+    boundary_state!(nf, bc.tracer,   atmos, state⁺, aux⁺, args...)
+    boundary_state!(nf, bc.turbconv, atmos, state⁺, aux⁺, args...)
 end
 
 function numerical_boundary_flux_second_order!(nf, bc::AtmosBC, atmos::AtmosModel, fluxᵀn::Vars, args...)
