--- conflicted
+++ resolved
@@ -130,14 +130,8 @@
 )
     nothing
 end
-<<<<<<< HEAD
-init_aux!(lm::AtmosLinearModel, aux::Vars, geom::LocalGeometry) = nothing
-init_state!(lm::AtmosLinearModel, state::Vars, aux::Vars, coords, t, args...) =
-    nothing
-=======
 init_state_auxiliary!(lm::AtmosLinearModel, aux::Vars, geom::LocalGeometry) = nothing
 init_state_conservative!(lm::AtmosLinearModel, state::Vars, aux::Vars, coords, t) = nothing
->>>>>>> 1f11a4ed
 
 
 struct AtmosAcousticLinearModel{M} <: AtmosLinearModel
