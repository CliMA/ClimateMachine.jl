--- conflicted
+++ resolved
@@ -346,11 +346,7 @@
 
     _τ_cond_evap::FT = τ_relax(liquid_param_set)
 
-<<<<<<< HEAD
-    return (q_sat.liq - max(FT(0), q.liq)) / (_τ_cond_evap * slowdown_liq)
-=======
-    return (q_sat.liq - q.liq) / _τ_cond_evap / slowdown_liq
->>>>>>> 71de7bc0
+    return (q_sat.liq - q.liq) / (_τ_cond_evap * slowdown_liq)
 end
 function conv_q_vap_to_q_liq_ice(
     ice_param_set::AIPS,
@@ -361,11 +357,7 @@
 
     _τ_sub_dep::FT = τ_relax(ice_param_set)
 
-<<<<<<< HEAD
-    return (q_sat.ice - max(FT(0), q.ice)) / (_τ_sub_dep * slowdown_ice)
-=======
-    return (q_sat.ice - q.ice) / _τ_sub_dep / slowdown_ice
->>>>>>> 71de7bc0
+    return (q_sat.ice - q.ice) / (_τ_sub_dep * slowdown_ice)
 end
 
 """
