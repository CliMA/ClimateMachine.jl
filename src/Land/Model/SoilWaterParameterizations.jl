--- conflicted
+++ resolved
@@ -343,13 +343,8 @@
 """
     impedance_factor(
         imp::NoImpedance{FT},
-<<<<<<< HEAD
         θ_i,
-        porosity::FT,
-=======
-        θ_i::FT,
         θ_l::FT,
->>>>>>> 86eb1acf
     ) where {FT}
 
 Returns the impedance factor when no effect due to ice is desired. 
@@ -357,15 +352,7 @@
 
 The other arguments are included to unify the function call.
 """
-<<<<<<< HEAD
-function impedance_factor(
-    imp::NoImpedance{FT},
-    θ_i,
-    porosity::FT,
-) where {FT}
-=======
-function impedance_factor(imp::NoImpedance{FT}, θ_i::FT, θ_l::FT) where {FT}
->>>>>>> 86eb1acf
+function impedance_factor(imp::NoImpedance{FT}, θ_i, θ_l::FT) where {FT}
     gamma = FT(1.0)
     return gamma
 end
@@ -373,27 +360,14 @@
 """
     impedance_factor(
         imp::IceImpedance{FT},
-<<<<<<< HEAD
         θ_i,
-        porosity::FT,
-=======
-        θ_i::FT,
         θ_l::FT,
->>>>>>> 86eb1acf
     ) where {FT}
 
 Returns the impedance factor when an effect due to the fraction of 
 ice is desired. 
 """
-<<<<<<< HEAD
-function impedance_factor(
-    imp::IceImpedance{FT},
-    θ_i,
-    porosity::FT,
-) where {FT}
-=======
-function impedance_factor(imp::IceImpedance{FT}, θ_i::FT, θ_l::FT) where {FT}
->>>>>>> 86eb1acf
+function impedance_factor(imp::IceImpedance{FT}, θ_i, θ_l::FT) where {FT}
     Ω = imp.Ω
     f_ice = θ_i / (θ_i + θ_l)
     gamma = FT(10.0^(-Ω * f_ice))
@@ -424,17 +398,9 @@
     T,
     S_l
 ) where {FT}
-<<<<<<< HEAD
     K = viscosity_factor(viscosity, T) *
-        impedance_factor(impedance, θ_i, porosity) *
+        impedance_factor(impedance, θ_i, porosity * S_l) *
         moisture_factor(moisture, hydraulics, S_l)
-=======
-    K = FT(
-        viscosity_factor(viscosity, T) *
-        impedance_factor(impedance, θ_i, porosity * S_l) *
-        moisture_factor(moisture, hydraulics, S_l),
-    )
->>>>>>> 86eb1acf
     return K
 end
 
@@ -480,16 +446,8 @@
 imaginary numbers, resulting in domain errors. Exit in this 
 case with an error.
 """
-<<<<<<< HEAD
 function effective_saturation(porosity, ϑ_l)
-
-    if ϑ_l < 0
-        throw(DomainError(ϑ_l, "Effective saturation is negative."))
-    end
-=======
-function effective_saturation(porosity::FT, ϑ_l::FT) where {FT}
     ϑ_l < 0 && error("Effective saturation is negative")
->>>>>>> 86eb1acf
     S_l = ϑ_l / porosity
     return S_l
 end
