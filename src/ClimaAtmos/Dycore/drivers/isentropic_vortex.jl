--- conflicted
+++ resolved
@@ -114,16 +114,11 @@
                                         nmoist=nmoist)
 
   # This is a actual state/function that lives on the grid
-<<<<<<< HEAD
   initialcondition(x...) = isentropic_vortex(DFloat(timeinitial), x...;
                                             ntrace=ntrace,
                                             nmoist=nmoist,
                                             dim=dim) 
-  Q = AtmosStateArray(spacedisc, initialcondition)
-=======
-  initialcondition(x...) = isentropicvortex(DFloat(timeinitial), x...)
   Q = MPIStateArray(spacedisc, initialcondition)
->>>>>>> 291a7d4a
 
   # Determine the time step
   (dt == nothing) && (dt = VanillaAtmosDiscretizations.estimatedt(spacedisc, Q))
@@ -201,7 +196,7 @@
 
   Ne = (10, 10, 10)
   N = 4
-  timeend = 10
+  timeend = 1
   nmoist = 0
   ntrace = 0
   for DFloat in (Float64,Float32)
