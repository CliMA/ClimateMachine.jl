using MPI

using CLIMA.Topologies
using CLIMA.Grids
using CLIMA.CLIMAAtmosDycore.VanillaAtmosDiscretizations
using CLIMA.MPIStateArrays
using CLIMA.ODESolvers
using CLIMA.LowStorageRungeKuttaMethod
using CLIMA.GenericCallbacks
using CLIMA.CLIMAAtmosDycore
<<<<<<< HEAD
using CLIMA.Utilities.MoistThermodynamics
=======
using CLIMA.MoistThermodynamics
>>>>>>> 773e6ce2
using LinearAlgebra
using Printf

using CLIMA.ParametersType
using CLIMA.PlanetParameters: R_d, cp_d, grav, cv_d, MSLP

# FIXME: Will these keywords args be OK?
<<<<<<< HEAD
function rising_thermal_bubble(x...; dim=3)
=======
function rising_thermal_bubble(x...; ntrace=0, nmoist=0, dim=3)
>>>>>>> 773e6ce2
  DFloat = eltype(x)

  p0::DFloat      = MSLP 
  R_gas::DFloat   = R_d
  c_p::DFloat     = cp_d
  c_v::DFloat     = cv_d
  gravity::DFloat = grav
  q_tot::DFloat   = 0
  
  r = sqrt((x[1] - 500)^2 + (x[dim] - 350)^2)
  rc::DFloat = 250
  θ_ref::DFloat = 300
  θ_c::DFloat = 0.5
  Δθ::DFloat = 0.0
  if r <= rc
    Δθ = θ_c * (1 + cos(π * r / rc)) / 2
  end
<<<<<<< HEAD
  θ_k = θ_ref + Δθ
  π_k = 1 - gravity / (c_p * θ_k) * x[dim]
  c = c_v / R_gas
  ρ_k = p0 / (R_gas * θ_k) * (π_k)^c
  ρ = ρ_k
  ρinv = 1/ρ
=======
  θ = θ_ref + Δθ
  π_k = 1 - gravity / (c_p * θ) * x[dim]
  
  ρ = p0 / (R_gas * θ) * (π_k)^ (c_v / R_gas)
>>>>>>> 773e6ce2
  u = zero(DFloat)
  v = zero(DFloat)
  w = zero(DFloat)
  U = ρ * u
  V = ρ * v
  W = ρ * w
  P = p0 * (R_gas * (ρ * θ) / p0)^(c_p / c_v)
  T = P / (ρ * R_gas)
  # Calculation of energy per unit mass
  e_kin = (u^2 + v^2 + w^2) / 2  
  e_pot = gravity * x[dim]
  e_int = MoistThermodynamics.internal_energy(T, 0.0, 0.0, 0.0)
  # Total energy 
  E = ρ * MoistThermodynamics.total_energy(e_kin, e_pot, T, 0.0, 0.0, 0.0)
<<<<<<< HEAD
  (ρ=ρ, U=U, V=V, W=W, E=E)
=======
  (ρ=ρ, U=U, V=V, W=W, E=E, Qmoist=(ρ * q_tot,)) 
>>>>>>> 773e6ce2
end

function main(mpicomm, DFloat, ArrayType, brickrange, nmoist, ntrace, N, 
              timeend; gravity=true, viscosity=0, dt=nothing,
              exact_timeend=true) 
  dim = length(brickrange)
  topl = BrickTopology(# MPI communicator to connect elements/partition
                       mpicomm,
                       # tuple of point element edges in each dimension
                       # (dim is inferred from this)
                       brickrange,
                       periodicity=(true, ntuple(j->false, dim-1)...))

  grid = DiscontinuousSpectralElementGrid(topl,
                                          # Compute floating point type
                                          FloatType = DFloat,
                                          # This is the array type to store
                                          # data: CuArray = GPU, Array = CPU
                                          DeviceArray = ArrayType,
                                          # polynomial order for LGL grid
                                          polynomialorder = N,
                                          # how to skew the mesh degrees of
                                          # freedom (for instance spherical
                                          # or topography maps)
                                          # warp = warpgridfun
                                         )

  # spacedisc = data needed for evaluating the right-hand side function
  spacedisc = VanillaAtmosDiscretization(grid,
                                        gravity=gravity,
                                        viscosity=viscosity,
                                        ntrace=ntrace,
                                        nmoist=nmoist)

  # This is a actual state/function that lives on the grid
  initialcondition(x...) = rising_thermal_bubble(x...;
                                               ntrace=ntrace,
                                               nmoist=nmoist,
                                               dim=dim)
  Q = MPIStateArray(spacedisc, initialcondition)

  # Determine the time step
  (dt == nothing) && (dt = VanillaAtmosDiscretizations.estimatedt(spacedisc, Q))
  if exact_timeend
    nsteps = ceil(Int64, timeend / dt)
    dt = timeend / nsteps
  end

  # Initialize the Method (extra needed buffers created here)
  # Could also add an init here for instance if the ODE solver has some
  # state and reading from a restart file

  # TODO: Should we use get property to get the rhs function?
  lsrk = LowStorageRungeKutta(getrhsfunction(spacedisc), Q; dt = dt, t0 = 0)

  # Get the initial energy
  io = MPI.Comm_rank(mpicomm) == 0 ? stdout : open("/dev/null", "w")
  eng0 = norm(Q)
  @printf(io, "||Q||₂ (initial) =  %.16e\n", eng0)

  # Set up the information callback
  timer = [time_ns()]
  cbinfo = GenericCallbacks.EveryXWallTimeSeconds(10, mpicomm) do (s=false)
    if s
      timer[1] = time_ns()
    else
      run_time = (time_ns() - timer[1]) * 1e-9
      (min, sec) = fldmod(run_time, 60)
      (hrs, min) = fldmod(min, 60)
      @printf(io,
              "-------------------------------------------------------------\n")
      @printf(io, "simtime =  %.16e\n", ODESolvers.gettime(lsrk))
      @printf(io, "runtime =  %03d:%02d:%05.2f (hour:min:sec)\n", hrs, min, sec)
      @printf(io, "||Q||₂  =  %.16e\n", norm(Q))
    end
    nothing
  end

  #= Paraview calculators:
  P = (0.4) * (E  - (U^2 + V^2 + W^2) / (2*ρ) - 9.81 * ρ * coordsZ)
  theta = (100000/287.0024093890231) * (P / 100000)^(1/1.4) / ρ
  =#
   step = [0]
  mkpath("vtk")
  cbvtk = GenericCallbacks.EveryXSimulationSteps(10) do (init=false)
    outprefix = @sprintf("vtk/RTB_%dD_step%04d", dim, step[1])
    @printf(io,
            "-------------------------------------------------------------\n")
    @printf(io, "doing VTK output =  %s\n", outprefix)
    VanillaAtmosDiscretizations.writevtk(outprefix, Q, spacedisc)
    step[1] += 1
    nothing
  end

  solve!(Q, lsrk; timeend=timeend, callbacks=(cbinfo, cbvtk))

  # Print some end of the simulation information
  engf = norm(Q)
  @printf(io, "-------------------------------------------------------------\n")
  @printf(io, "||Q||₂ ( final ) =  %.16e\n", engf)
  @printf(io, "||Q||₂ (initial) / ||Q||₂ ( final ) = %+.16e\n", engf / eng0)
  @printf(io, "||Q||₂ ( final ) - ||Q||₂ (initial) = %+.16e\n", eng0 - engf)
end

let
  MPI.Initialized() || MPI.Init()

  Sys.iswindows() || (isinteractive() && MPI.finalize_atexit())
  mpicomm = MPI.COMM_WORLD

  nmoist = 1
  ntrace = 0
  Ne = (10, 10, 10)
<<<<<<< HEAD
  N = 4
  timeend = 5

  for DFloat in (Float64, )#Float32)
    for ArrayType in (HAVE_CUDA ? (CuArray, Array) : (Array,))
=======
  N = 3
  timeend = 0.1
  for DFloat in (Float64, Float32)
    for ArrayType in (Array,)
>>>>>>> 773e6ce2
      for dim in 2:3
        brickrange = ntuple(j->range(DFloat(0); length=Ne[j]+1, stop=1000), dim)
        main(mpicomm, DFloat, ArrayType, brickrange, nmoist, ntrace, N, timeend)
      end
    end
  end
end

isinteractive() || MPI.Finalize()<|MERGE_RESOLUTION|>--- conflicted
+++ resolved
@@ -8,11 +8,7 @@
 using CLIMA.LowStorageRungeKuttaMethod
 using CLIMA.GenericCallbacks
 using CLIMA.CLIMAAtmosDycore
-<<<<<<< HEAD
-using CLIMA.Utilities.MoistThermodynamics
-=======
 using CLIMA.MoistThermodynamics
->>>>>>> 773e6ce2
 using LinearAlgebra
 using Printf
 
@@ -20,11 +16,7 @@
 using CLIMA.PlanetParameters: R_d, cp_d, grav, cv_d, MSLP
 
 # FIXME: Will these keywords args be OK?
-<<<<<<< HEAD
-function rising_thermal_bubble(x...; dim=3)
-=======
 function rising_thermal_bubble(x...; ntrace=0, nmoist=0, dim=3)
->>>>>>> 773e6ce2
   DFloat = eltype(x)
 
   p0::DFloat      = MSLP 
@@ -42,19 +34,9 @@
   if r <= rc
     Δθ = θ_c * (1 + cos(π * r / rc)) / 2
   end
-<<<<<<< HEAD
-  θ_k = θ_ref + Δθ
-  π_k = 1 - gravity / (c_p * θ_k) * x[dim]
-  c = c_v / R_gas
-  ρ_k = p0 / (R_gas * θ_k) * (π_k)^c
-  ρ = ρ_k
-  ρinv = 1/ρ
-=======
   θ = θ_ref + Δθ
   π_k = 1 - gravity / (c_p * θ) * x[dim]
-  
   ρ = p0 / (R_gas * θ) * (π_k)^ (c_v / R_gas)
->>>>>>> 773e6ce2
   u = zero(DFloat)
   v = zero(DFloat)
   w = zero(DFloat)
@@ -69,11 +51,7 @@
   e_int = MoistThermodynamics.internal_energy(T, 0.0, 0.0, 0.0)
   # Total energy 
   E = ρ * MoistThermodynamics.total_energy(e_kin, e_pot, T, 0.0, 0.0, 0.0)
-<<<<<<< HEAD
-  (ρ=ρ, U=U, V=V, W=W, E=E)
-=======
   (ρ=ρ, U=U, V=V, W=W, E=E, Qmoist=(ρ * q_tot,)) 
->>>>>>> 773e6ce2
 end
 
 function main(mpicomm, DFloat, ArrayType, brickrange, nmoist, ntrace, N, 
@@ -187,18 +165,10 @@
   nmoist = 1
   ntrace = 0
   Ne = (10, 10, 10)
-<<<<<<< HEAD
-  N = 4
-  timeend = 5
-
-  for DFloat in (Float64, )#Float32)
-    for ArrayType in (HAVE_CUDA ? (CuArray, Array) : (Array,))
-=======
   N = 3
   timeend = 0.1
   for DFloat in (Float64, Float32)
     for ArrayType in (Array,)
->>>>>>> 773e6ce2
       for dim in 2:3
         brickrange = ntuple(j->range(DFloat(0); length=Ne[j]+1, stop=1000), dim)
         main(mpicomm, DFloat, ArrayType, brickrange, nmoist, ntrace, N, timeend)
