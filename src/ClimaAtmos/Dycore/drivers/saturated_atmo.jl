--- conflicted
+++ resolved
@@ -287,24 +287,11 @@
     
   #Read external sounding
   vgeo = grid.vgeo
-<<<<<<< HEAD
-=======
   initial_sounding = interpolate_sounding(dim, N, Ne, vgeo, nmoist)
   initialcondition(x...) = risingthermalbubble(x...; initial_sounding=initial_sounding, ntrace=ntrace, nmoist=nmoist, dim=dim)
   
-  @show(typeof(initialcondition))
-  
->>>>>>> a6c017c1
-  (~, ~, nelem) = size(vgeo)
-  initial_sounding = interpolate_sounding(dim, N, Ne, vgeo, nmoist, ntrace)
-  initialcondition(x...) = risingthermalbubble(x...; initial_sounding=initial_sounding, ntrace=ntrace, nmoist=nmoist, dim=dim)
-  
   @inbounds for e = 1:nelem, i = 1:(N+1)^dim
-<<<<<<< HEAD
-  
-=======
-      
->>>>>>> a6c017c1
+  
   end
 
   # This is a actual state/function that lives on the grid
