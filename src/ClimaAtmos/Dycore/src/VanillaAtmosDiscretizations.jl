--- conflicted
+++ resolved
@@ -190,14 +190,9 @@
 
     This estimate is currently very conservative, needs to be revisited
 """
-<<<<<<< HEAD
 function estimatedt(disc::VanillaAtmosDiscretization{T, dim, N, Np, DA, nmoist},
-                    Q::AtmosStateArray) where {T, dim, N, Np, DA, nmoist}
-=======
-function estimatedt(disc::VanillaAtmosDiscretization{T, dim, N, Np, DA},
-                    Q::MPIStateArray) where {T, dim, N, Np, DA}
+                    Q::MPIStateArray) where {T, dim, N, Np, DA, nmoist}
   
->>>>>>> 291a7d4a
   @assert T == eltype(Q)
   G = disc.grid
   vgeo = G.vgeo
@@ -336,13 +331,8 @@
   ###################
 
   viscosity::DFloat = disc.viscosity
-<<<<<<< HEAD
-  
-  AtmosStateArrays.startexchange!(grad)
-=======
-
+ 
   MPIStateArrays.startexchange!(grad)
->>>>>>> 291a7d4a
 
   volumerhs!(Val(dim), Val(N), Val(nmoist), Val(ntrace), dQ.Q, Q.Q, grad.Q,
              vgeo, gravity, viscosity, Dmat, topology.realelems)
