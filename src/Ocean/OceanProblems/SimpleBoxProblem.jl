module OceanProblems

export SimpleBox, Fixed, Rotating, HomogeneousBox, OceanGyre

using StaticArrays
using CLIMAParameters.Planet: grav

using ...Problems

using ..Ocean
using ..HydrostaticBoussinesq
using ..ShallowWater
using ..SplitExplicit01

import ..Ocean:
    ocean_init_state!,
    ocean_init_aux!,
    kinematic_stress,
    surface_flux,
    coriolis_parameter

HBModel = HydrostaticBoussinesqModel
SWModel = ShallowWaterModel

abstract type AbstractSimpleBoxProblem <: AbstractOceanProblem end

"""
    ocean_init_aux!(::HBModel, ::AbstractSimpleBoxProblem)

save y coordinate for computing coriolis, wind stress, and sea surface temperature

# Arguments
- `m`: model object to dispatch on and get viscosities and diffusivities
- `p`: problem object to dispatch on and get additional parameters
- `A`: auxiliary state vector
- `geom`: geometry stuff
"""
function ocean_init_aux!(::HBModel, ::AbstractSimpleBoxProblem, A, geom)
    FT = eltype(A)
    @inbounds A.y = geom.coord[2]

    # needed for proper CFL condition calculation
    A.w = -0
    A.pkin = -0
    A.wz0 = -0

    A.uᵈ = @SVector [-0, -0]
    A.ΔGᵘ = @SVector [-0, -0]

    return nothing
end

function ocean_init_aux!(::OceanModel, ::AbstractSimpleBoxProblem, A, geom)
    FT = eltype(A)
    @inbounds A.y = geom.coord[2]

    # needed for proper CFL condition calculation
    A.w = -0
    A.pkin = -0
    A.wz0 = -0

    A.u_d = @SVector [-0, -0]
    A.ΔGu = @SVector [-0, -0]

    return nothing
end

function ocean_init_aux!(::SWModel, ::AbstractSimpleBoxProblem, A, geom)
    @inbounds A.y = geom.coord[2]

    A.Gᵁ = @SVector [-0, -0]
    A.Δu = @SVector [-0, -0]

    return nothing
end

function ocean_init_aux!(::BarotropicModel, ::AbstractSimpleBoxProblem, A, geom)
    @inbounds A.y = geom.coord[2]

    A.Gᵁ = @SVector [-0, -0]
    A.U_c = @SVector [-0, -0]
    A.η_c = -0
    A.U_s = @SVector [-0, -0]
    A.η_s = -0
    A.Δu = @SVector [-0, -0]
    A.η_diag = -0
    A.Δη = -0

    return nothing
end

"""
    coriolis_parameter

northern hemisphere coriolis

# Arguments
- `m`: model object to dispatch on and get coriolis parameters
- `y`: y-coordinate in the box
"""
@inline coriolis_parameter(
    m::Union{HBModel, OceanModel},
    ::AbstractSimpleBoxProblem,
    y,
) = m.fₒ + m.β * y
@inline coriolis_parameter(
    m::Union{SWModel, BarotropicModel},
    ::AbstractSimpleBoxProblem,
    y,
) = m.fₒ + m.β * y

############################
# Basic box problem        #
# Set up dimensions of box #
############################

abstract type AbstractRotation end
struct Rotating <: AbstractRotation end
struct Fixed <: AbstractRotation end

"""
    SimpleBoxProblem <: AbstractSimpleBoxProblem

Stub structure with the dimensions of the box.
Lˣ = zonal (east-west) length
Lʸ = meridional (north-south) length
H  = height of the ocean
"""
struct SimpleBox{R, T, BC} <: AbstractSimpleBoxProblem
    rotation::R
    Lˣ::T
    Lʸ::T
    H::T
    boundary_conditions::BC
    function SimpleBox{FT}(
        Lˣ, # m
        Lʸ, # m
        H;  # m
        rotation = Fixed(),
        BC = (
            OceanBC(Impenetrable(FreeSlip()), Insulating()),
            OceanBC(Penetrable(FreeSlip()), Insulating()),
        ),
    ) where {FT <: AbstractFloat}
        return new{typeof(rotation), FT, typeof(BC)}(rotation, Lˣ, Lʸ, H, BC)
    end
end

@inline coriolis_parameter(
    m::Union{HBModel, OceanModel},
    ::SimpleBox{R},
    y,
) where {R <: Fixed} = -0
@inline coriolis_parameter(
    m::Union{SWModel, BarotropicModel},
    ::SimpleBox{R},
    y,
) where {R <: Fixed} = -0

@inline coriolis_parameter(
    m::Union{HBModel, OceanModel},
    ::SimpleBox{R},
    y,
) where {R <: Rotating} = m.fₒ
@inline coriolis_parameter(
    m::Union{SWModel, BarotropicModel},
    ::SimpleBox{R},
    y,
) where {R <: Rotating} = m.fₒ

<<<<<<< HEAD
function ocean_init_state!(m::SWModel, p::SimpleBox, Q, A, coords, center_coords, t)
=======
function ocean_init_state!(
    m::Union{SWModel, BarotropicModel},
    p::SimpleBox,
    Q,
    A,
    coords,
    t,
)
>>>>>>> 22dab9f6
    k = (2π / p.Lˣ, 2π / p.Lʸ, 2π / p.H)
    ν = viscosity(m)

    gH = gravity_speed(m)
    @inbounds f = coriolis_parameter(m, p, coords[2])

    U, V, η = barotropic_state!(p.rotation, (coords..., t), ν, k, (gH, f))

    Q.U = @SVector [U, V]
    Q.η = η

    return nothing
end

<<<<<<< HEAD
function ocean_init_state!(m::HBModel, p::SimpleBox, Q, A, coords, center_coords, t)
=======
viscosity(m::SWModel) = (m.turbulence.ν, m.turbulence.ν, -0)
viscosity(m::BarotropicModel) = (m.baroclinic.νʰ, m.baroclinic.νʰ, -0)

gravity_speed(m::SWModel) = grav(m.param_set) * m.problem.H
gravity_speed(m::BarotropicModel) =
    grav(m.baroclinic.param_set) * m.baroclinic.problem.H

function ocean_init_state!(
    m::Union{HBModel, OceanModel},
    p::SimpleBox,
    Q,
    A,
    coords,
    t,
)
>>>>>>> 22dab9f6
    k = (2π / p.Lˣ, 2π / p.Lʸ, 2π / p.H)
    ν = (m.νʰ, m.νʰ, m.νᶻ)

    gH = grav(m.param_set) * p.H
    @inbounds f = coriolis_parameter(m, p, coords[2])

    U, V, η = barotropic_state!(p.rotation, (coords..., t), ν, k, (gH, f))
    u°, v° = baroclinic_deviation(p.rotation, (coords..., t), ν, k, f)

    u = u° + U / p.H
    v = v° + V / p.H

    Q.u = @SVector [u, v]
    Q.η = η
    Q.θ = -0

    return nothing
end

function barotropic_state!(
    ::Fixed,
    (x, y, z, t),
    (νˣ, νʸ, νᶻ),
    (kˣ, kʸ, kᶻ),
    params,
)
    gH, _ = params

    M = @SMatrix [-νˣ * kˣ^2 gH * kˣ; -kˣ 0]
    A = exp(M * t) * @SVector [1, 1]

    U = A[1] * sin(kˣ * x)
    V = -0
    η = A[2] * cos(kˣ * x)

    return (U = U, V = V, η = η)
end

function baroclinic_deviation(
    ::Fixed,
    (x, y, z, t),
    (νˣ, νʸ, νᶻ),
    (kˣ, kʸ, kᶻ),
    f,
)
    λ = νˣ * kˣ^2 + νᶻ * kᶻ^2

    u° = exp(-λ * t) * cos(kᶻ * z) * sin(kˣ * x)
    v° = -0

    return (u° = u°, v° = v°)
end

function barotropic_state!(
    ::Rotating,
    (x, y, z, t),
    (νˣ, νʸ, νᶻ),
    (kˣ, kʸ, kᶻ),
    params,
)
    gH, f = params

    M = @SMatrix [-νˣ * kˣ^2 f gH * kˣ; -f -νˣ * kˣ^2 0; -kˣ 0 0]
    A = exp(M * t) * @SVector [1, 1, 1]

    U = A[1] * sin(kˣ * x)
    V = A[2] * sin(kˣ * x)
    η = A[3] * cos(kˣ * x)

    return (U = U, V = V, η = η)
end

function baroclinic_deviation(
    ::Rotating,
    (x, y, z, t),
    (νˣ, νʸ, νᶻ),
    (kˣ, kʸ, kᶻ),
    f,
)
    λ = νˣ * kˣ^2 + νᶻ * kᶻ^2

    M = @SMatrix[-λ f; -f -λ]
    A = exp(M * t) * @SVector[1, 1]

    u° = A[1] * cos(kᶻ * z) * sin(kˣ * x)
    v° = A[2] * cos(kᶻ * z) * sin(kˣ * x)

    return (u° = u°, v° = v°)
end

@inline kinematic_stress(p::SimpleBox, y) = @SVector [-0, -0]

##########################
# Homogenous wind stress #
# Constant temperature   #
##########################

"""
    HomogeneousBox <: AbstractSimpleBoxProblem

Container structure for a simple box problem with wind-stress.
Lˣ = zonal (east-west) length
Lʸ = meridional (north-south) length
H  = height of the ocean
τₒ = maximum value of wind-stress (amplitude)
"""
struct HomogeneousBox{T, BC} <: AbstractSimpleBoxProblem
    Lˣ::T
    Lʸ::T
    H::T
    τₒ::T
    boundary_conditions::BC
    function HomogeneousBox{FT}(
        Lˣ,             # m
        Lʸ,             # m
        H;              # m
        τₒ = FT(1e-1),  # N/m²
        BC = (
            OceanBC(Impenetrable(NoSlip()), Insulating()),
            OceanBC(Impenetrable(NoSlip()), Insulating()),
            OceanBC(Penetrable(KinematicStress()), Insulating()),
        ),
    ) where {FT <: AbstractFloat}
        return new{FT, typeof(BC)}(Lˣ, Lʸ, H, τₒ, BC)
    end
end

"""
    ocean_init_state!(::HomogeneousBox)

initialize u,v with random values, η with 0, and θ with a constant (20)

# Arguments
- `p`: HomogeneousBox problem object, used to dispatch on
- `Q`: state vector
- `A`: auxiliary state vector, not used
- `coords`: the coordidinates, not used
- `center_coords`: coordinates of element centers, not used
- `t`: time to evaluate at, not used
"""
function ocean_init_state!(m::HBModel, p::HomogeneousBox, Q, A, coords, center_coords, t)
    Q.u = @SVector [0, 0]
    Q.η = 0
    Q.θ = 20

    return nothing
end

include("ShallowWaterInitialStates.jl")

function ocean_init_state!(m::SWModel, p::HomogeneousBox, Q, A, coords, center_coords, t)
    if t == 0
        null_init_state!(p, m.turbulence, Q, A, coords, center_coords, 0)
    else
        gyre_init_state!(m, p, m.turbulence, Q, A, coords, center_coords, t)
    end
end

@inline coriolis_parameter(m::SWModel, p::HomogeneousBox, y) =
    m.fₒ + m.β * (y - p.Lʸ / 2)

"""
    kinematic_stress(::HomogeneousBox)

jet stream like windstress

# Arguments
- `p`: problem object to dispatch on and get additional parameters
- `y`: y-coordinate in the box
"""
@inline kinematic_stress(p::HomogeneousBox, y, ρ) =
    @SVector [(p.τₒ / ρ) * cos(y * π / p.Lʸ), -0]

@inline kinematic_stress(
    p::HomogeneousBox,
    y,
) = @SVector [-p.τₒ * cos(π * y / p.Lʸ), -0]

##########################
# Homogenous wind stress #
# Temperature forcing    #
##########################

"""
    OceanGyre <: AbstractSimpleBoxProblem

Container structure for a simple box problem with wind-stress, coriolis force, and temperature forcing.
Lˣ = zonal (east-west) length
Lʸ = meridional (north-south) length
H  = height of the ocean
τₒ = maximum value of wind-stress (amplitude)
λʳ = temperature relaxation penetration constant (meters / second)
θᴱ = maximum surface temperature
"""
struct OceanGyre{T, BC} <: AbstractSimpleBoxProblem
    Lˣ::T
    Lʸ::T
    H::T
    τₒ::T
    λʳ::T
    θᴱ::T
    boundary_conditions::BC
    function OceanGyre{FT}(
        Lˣ,                  # m
        Lʸ,                  # m
        H;                   # m
        τₒ = FT(1e-1),       # N/m²
        λʳ = FT(4 // 86400), # m/s
        θᴱ = FT(10),         # K
        BC = (
            OceanBC(Impenetrable(NoSlip()), Insulating()),
            OceanBC(Impenetrable(NoSlip()), Insulating()),
            OceanBC(Penetrable(KinematicStress()), TemperatureFlux()),
        ),
    ) where {FT <: AbstractFloat}
        return new{FT, typeof(BC)}(Lˣ, Lʸ, H, τₒ, λʳ, θᴱ, BC)
    end
end

"""
    ocean_init_state!(::OceanGyre)

initialize u,v,η with 0 and θ linearly distributed between 9 at z=0 and 1 at z=H

# Arguments
- `p`: OceanGyre problem object, used to dispatch on and obtain ocean height H
- `Q`: state vector
- `A`: auxiliary state vector, not used
- `coords`: the coordidinates
- `center_coords`: element center coordinates, not used
- `t`: time to evaluate at, not used
"""
<<<<<<< HEAD
function ocean_init_state!(m::HBModel, p::OceanGyre, Q, A, coords, center_coords, t)
=======
function ocean_init_state!(
    ::Union{HBModel, OceanModel},
    p::OceanGyre,
    Q,
    A,
    coords,
    t,
)
>>>>>>> 22dab9f6
    @inbounds y = coords[2]
    @inbounds z = coords[3]
    @inbounds H = p.H

    Q.u = @SVector [-0, -0]
    Q.η = -0
    Q.θ = (5 + 4 * cos(y * π / p.Lʸ)) * (1 + z / H)

    return nothing
end

<<<<<<< HEAD
function ocean_init_state!(m::SWModel, p::OceanGyre, Q, A, coords, center_coords, t)
    @inbounds y = coords[2]
    @inbounds z = coords[3]
    @inbounds H = p.H

    Q.U = @SVector [0, 0]
    Q.η = 0
=======
function ocean_init_state!(
    ::Union{SWModel, BarotropicModel},
    ::OceanGyre,
    Q,
    A,
    coords,
    t,
)
    Q.U = @SVector [-0, -0]
    Q.η = -0
>>>>>>> 22dab9f6

    return nothing
end

"""
    kinematic_stress(::OceanGyre)

jet stream like windstress

# Arguments
- `p`: problem object to dispatch on and get additional parameters
- `y`: y-coordinate in the box
"""
@inline kinematic_stress(p::OceanGyre, y, ρ) =
    @SVector [(p.τₒ / ρ) * cos(y * π / p.Lʸ), -0]

@inline kinematic_stress(
    p::OceanGyre,
    y,
) = @SVector [-p.τₒ * cos(π * y / p.Lʸ), -0]

"""
    surface_flux(::OceanGyre)

cool-warm north-south linear temperature gradient

# Arguments
- `p`: problem object to dispatch on and get additional parameters
- `y`: y-coordinate in the box
- `θ`: temperature within element on boundary
"""
@inline function surface_flux(p::OceanGyre, y, θ)
    Lʸ = p.Lʸ
    θᴱ = p.θᴱ
    λʳ = p.λʳ

    θʳ = θᴱ * (1 - y / Lʸ)
    return λʳ * (θ - θʳ)
end

end<|MERGE_RESOLUTION|>--- conflicted
+++ resolved
@@ -168,18 +168,15 @@
     y,
 ) where {R <: Rotating} = m.fₒ
 
-<<<<<<< HEAD
-function ocean_init_state!(m::SWModel, p::SimpleBox, Q, A, coords, center_coords, t)
-=======
 function ocean_init_state!(
     m::Union{SWModel, BarotropicModel},
     p::SimpleBox,
     Q,
     A,
     coords,
+    center_coords,
     t,
 )
->>>>>>> 22dab9f6
     k = (2π / p.Lˣ, 2π / p.Lʸ, 2π / p.H)
     ν = viscosity(m)
 
@@ -194,9 +191,6 @@
     return nothing
 end
 
-<<<<<<< HEAD
-function ocean_init_state!(m::HBModel, p::SimpleBox, Q, A, coords, center_coords, t)
-=======
 viscosity(m::SWModel) = (m.turbulence.ν, m.turbulence.ν, -0)
 viscosity(m::BarotropicModel) = (m.baroclinic.νʰ, m.baroclinic.νʰ, -0)
 
@@ -210,9 +204,9 @@
     Q,
     A,
     coords,
+    center_coords,
     t,
 )
->>>>>>> 22dab9f6
     k = (2π / p.Lˣ, 2π / p.Lʸ, 2π / p.H)
     ν = (m.νʰ, m.νʰ, m.νᶻ)
 
@@ -353,7 +347,15 @@
 - `center_coords`: coordinates of element centers, not used
 - `t`: time to evaluate at, not used
 """
-function ocean_init_state!(m::HBModel, p::HomogeneousBox, Q, A, coords, center_coords, t)
+function ocean_init_state!(
+    m::HBModel,
+    p::HomogeneousBox,
+    Q,
+    A,
+    coords,
+    center_coords,
+    t,
+)
     Q.u = @SVector [0, 0]
     Q.η = 0
     Q.θ = 20
@@ -363,7 +365,15 @@
 
 include("ShallowWaterInitialStates.jl")
 
-function ocean_init_state!(m::SWModel, p::HomogeneousBox, Q, A, coords, center_coords, t)
+function ocean_init_state!(
+    m::SWModel,
+    p::HomogeneousBox,
+    Q,
+    A,
+    coords,
+    center_coords,
+    t,
+)
     if t == 0
         null_init_state!(p, m.turbulence, Q, A, coords, center_coords, 0)
     else
@@ -445,18 +455,15 @@
 - `center_coords`: element center coordinates, not used
 - `t`: time to evaluate at, not used
 """
-<<<<<<< HEAD
-function ocean_init_state!(m::HBModel, p::OceanGyre, Q, A, coords, center_coords, t)
-=======
 function ocean_init_state!(
     ::Union{HBModel, OceanModel},
     p::OceanGyre,
     Q,
     A,
     coords,
+    center_coords,
     t,
 )
->>>>>>> 22dab9f6
     @inbounds y = coords[2]
     @inbounds z = coords[3]
     @inbounds H = p.H
@@ -468,26 +475,17 @@
     return nothing
 end
 
-<<<<<<< HEAD
-function ocean_init_state!(m::SWModel, p::OceanGyre, Q, A, coords, center_coords, t)
-    @inbounds y = coords[2]
-    @inbounds z = coords[3]
-    @inbounds H = p.H
-
-    Q.U = @SVector [0, 0]
-    Q.η = 0
-=======
 function ocean_init_state!(
     ::Union{SWModel, BarotropicModel},
     ::OceanGyre,
     Q,
     A,
     coords,
+    center_coords,
     t,
 )
     Q.U = @SVector [-0, -0]
     Q.η = -0
->>>>>>> 22dab9f6
 
     return nothing
 end
