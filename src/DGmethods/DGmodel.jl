--- conflicted
+++ resolved
@@ -21,11 +21,10 @@
           diffstate, direction)
 end
 
-<<<<<<< HEAD
 function (dg::DGModel)(dYdt, Y, param, t; increment=false)
   bl = dg.balancelaw
-  DFloat = eltype(Y)
-  device = typeof(Y.Q) <: Array ? CPU() : CUDA()
+  FT = eltype(Y)
+  device = typeof(Y.data) <: Array ? CPU() : CUDA()
 
   grid = dg.grid
   E    = grid.topology.realelems
@@ -39,278 +38,110 @@
 
   σ  = param.diff
   α  = param.aux
-  nσ = num_diffusive(bl, DFloat)
-=======
-function (dg::DGModel)(dQdt, Q, ::Nothing, t; increment=false)
-  bl = dg.balancelaw
-  device = typeof(Q.data) <: Array ? CPU() : CUDA()
-
-  grid = dg.grid
-  topology = grid.topology
-
-  dim = dimensionality(grid)
-  N = polynomialorder(grid)
-  Nq = N + 1
-  Nqk = dim == 2 ? 1 : Nq
-  Nfp = Nq * Nqk
-  nrealelem = length(topology.realelems)
-
-  Qvisc = dg.diffstate
-  auxstate = dg.auxstate
-
-  FT = eltype(Q)
-  nviscstate = num_diffusive(bl, FT)
->>>>>>> 09f2148f
+  nσ = num_diffusive(bl, FT)
 
   vgeo = grid.vgeo
   sgeo = grid.sgeo
-<<<<<<< HEAD
   ω    = grid.ω
   D    = grid.D
   ι⁻   = grid.vmapM
   ι⁺   = grid.vmapP
   ιᴮ   = grid.elemtobndy
 
+  communicate = !(isstacked(grid.topology) &&
+                  typeof(dg.direction) <: VerticalDirection)
+
   if hasmethod(update_aux!, Tuple{typeof(dg), typeof(bl), typeof(Y), typeof(α),
                                   typeof(t)})
     update_aux!(dg, bl, Y, α, t)
-=======
-  vmapM = grid.vmapM
-  vmapP = grid.vmapP
-  elemtobndy = grid.elemtobndy
-  polyorder = polynomialorder(dg.grid)
-
-  Np = dofs_per_element(grid)
-
-  communicate = !(isstacked(topology) &&
-                  typeof(dg.direction) <: VerticalDirection)
-
-  if hasmethod(update_aux!, Tuple{typeof(dg), typeof(bl), typeof(Q),
-                                  typeof(auxstate), typeof(t)})
-    update_aux!(dg, bl, Q, auxstate, t)
->>>>>>> 09f2148f
   end
 
   ########################
   # Gradient Computation #
   ########################
-<<<<<<< HEAD
-  MPIStateArrays.start_ghost_exchange!(Y)
-  MPIStateArrays.start_ghost_exchange!(α)
+  if communicate
+    MPIStateArrays.start_ghost_exchange!(Y)
+    MPIStateArrays.start_ghost_exchange!(α)
+  end
 
   if nσ > 0
     @launch(device, threads=(Nq, Nq, Nqk), blocks=nE,
-            volume_diffusive_terms!(bl, Val(Nd), Val(N), Y.Q, σ.Q, α.Q, vgeo, t, D, E))
-
-    MPIStateArrays.finish_ghost_recv!(Y)
-    MPIStateArrays.finish_ghost_recv!(α)
+            volume_diffusive_terms!(bl, Val(Nd), Val(N),
+            Y.data, σ.data, α.data, vgeo, t, D, E))
+
+    if communicate
+      MPIStateArrays.finish_ghost_recv!(Y)
+      MPIStateArrays.finish_ghost_recv!(α)
+    end
 
     @launch(device, threads=Nfp, blocks=nE,
-            face_diffusive_terms!(bl, Val(Nd), Val(N), dg.gradnumflux, Y.Q, σ.Q, α.Q,
-                           vgeo, sgeo, t, ι⁻, ι⁺, ιᴮ, E))
-
-    MPIStateArrays.start_ghost_exchange!(σ)
-=======
-  if communicate
-    MPIStateArrays.start_ghost_exchange!(Q)
-    MPIStateArrays.start_ghost_exchange!(auxstate)
-  end
-
-  if nviscstate > 0
-
-    @launch(device, threads=(Nq, Nq, Nqk), blocks=nrealelem,
-            volumeviscterms!(bl, Val(dim), Val(polyorder), dg.direction, Q.data,
-                             Qvisc.data, auxstate.data, vgeo, t, Dmat,
-                             topology.realelems))
-
-    if communicate
-      MPIStateArrays.finish_ghost_recv!(Q)
-      MPIStateArrays.finish_ghost_recv!(auxstate)
-    end
-
-    @launch(device, threads=Nfp, blocks=nrealelem,
-            faceviscterms!(bl, Val(dim), Val(polyorder), dg.direction,
-                           dg.gradnumflux, Q.data, Qvisc.data, auxstate.data,
-                           vgeo, sgeo, t, vmapM, vmapP, elemtobndy,
-                           topology.realelems))
-
-    communicate && MPIStateArrays.start_ghost_exchange!(Qvisc)
->>>>>>> 09f2148f
+            face_diffusive_terms!(bl, Val(Nd), Val(N), dg.gradnumflux,
+            Y.data, σ.data, α.data, vgeo, sgeo, t, ι⁻, ι⁺, ιᴮ, E))
+
+    communicate && MPIStateArrays.start_ghost_exchange!(σ)
   end
 
   ###################
   # RHS Computation #
   ###################
-<<<<<<< HEAD
   @launch(device, threads=(Nq, Nq, Nqk), blocks=nE,
-          volume_tendency!(bl, Val(Nd), Val(N), dYdt.Q, Y.Q, σ.Q, α.Q, vgeo, t, ω, D,
-                     E, increment))
-
-  if nσ > 0
-    MPIStateArrays.finish_ghost_recv!(σ)
-  else
-    MPIStateArrays.finish_ghost_recv!(Y)
-    MPIStateArrays.finish_ghost_recv!(α)
-  end
-
-  # The main reason for this protection is not for the MPI.Waitall!, but the
-  # make sure that we do not recopy data to the GPU
-  nσ > 0  && MPIStateArrays.finish_ghost_recv!(σ)
-  nσ == 0 && MPIStateArrays.finish_ghost_recv!(Y)
+          volume_tendency!(bl, Val(Nd), Val(N),
+          dYdt.data, Y.data, σ.data, α.data, vgeo, t, ω, D, E, increment))
+
+  if communicate
+    if nσ > 0
+      MPIStateArrays.finish_ghost_recv!(σ)
+    else
+      MPIStateArrays.finish_ghost_recv!(Y)
+      MPIStateArrays.finish_ghost_recv!(α)
+    end
+  end
 
   @launch(device, threads=Nfp, blocks=nE,
           face_tendency!(bl, Val(Nd), Val(N), dg.numfluxnondiff, dg.numfluxdiff,
-                   dYdt.Q, Y.Q, σ.Q, α.Q, vgeo, sgeo, t, ι⁻, ι⁺, ιᴮ, E))
-
-  # Just to be safe, we wait on the sends we started.
-  MPIStateArrays.finish_ghost_send!(σ)
-  MPIStateArrays.finish_ghost_send!(Y)
-end
-
-"""
-    init_ode_param(dg::DGModel)
-
-Initialize the ODE parameter object, containing the auxiliary and diffusive states. The extra `args...` are passed through to `init_state!`.
-"""
-function init_ode_param(dg::DGModel)
-=======
-  @launch(device, threads=(Nq, Nq, Nqk), blocks=nrealelem,
-          volumerhs!(bl, Val(dim), Val(polyorder), dg.direction, dQdt.data,
-                     Q.data, Qvisc.data, auxstate.data, vgeo, t,
-                     lgl_weights_vec, Dmat, topology.realelems, increment))
-
-  if communicate
-    if nviscstate > 0
-      MPIStateArrays.finish_ghost_recv!(Qvisc)
-    else
-      MPIStateArrays.finish_ghost_recv!(Q)
-      MPIStateArrays.finish_ghost_recv!(auxstate)
-    end
-  end
-
-  @launch(device, threads=Nfp, blocks=nrealelem,
-          facerhs!(bl, Val(dim), Val(polyorder), dg.direction,
-                   dg.numfluxnondiff,
-                   dg.numfluxdiff,
-                   dQdt.data, Q.data, Qvisc.data,
-                   auxstate.data, vgeo, sgeo, t, vmapM, vmapP, elemtobndy,
-                   topology.realelems))
+                   dYdt.data, Y.data, σ.data, α.data, vgeo, sgeo, t,
+                   ι⁻, ι⁺, ιᴮ, E))
 
   # Just to be safe, we wait on the sends we started.
   if communicate
-    MPIStateArrays.finish_ghost_send!(Qvisc)
-    MPIStateArrays.finish_ghost_send!(Q)
-  end
-end
-
-function init_ode_state(dg::DGModel, args...; device=arraytype(dg.grid) <: Array ? CPU() : CUDA(), commtag=888)
+    MPIStateArrays.finish_ghost_send!(σ)
+    MPIStateArrays.finish_ghost_send!(Y)
+  end
+end
+
+"""
+Initialize the ODE state array.
+"""
+function init_ode_state(dg::DGModel args...; device==arraytype(dg.grid) <: Array ? CPU() : CUDA(), commtag=888)
   array_device = arraytype(dg.grid) <: Array ? CPU() : CUDA()
   @assert device == CPU() || device == array_device
 
->>>>>>> 09f2148f
   bl = dg.balancelaw
-
-  grid = dg.grid
-<<<<<<< HEAD
+  grid = dg.grid
+  topology = grid.topology
+
+  Y = create_state(bl, grid, commtag)
+  α = dg.auxstate
+
   Nd   = dimensionality(grid)
   N    = polynomialorder(grid)
   Np   = dofs_per_element(grid)
   vgeo = grid.vgeo
-  topology = grid.topology
   E    = topology.realelems
   nE   = length(E)
 
-  h_vgeo = Array(vgeo)
-  DFloat = eltype(h_vgeo)
-  DA     = arraytype(grid)
-
-  weights = view(h_vgeo, :, grid.Mid, :)
-  weights = reshape(weights, size(weights, 1), 1, size(weights, 2))
-
-  # TODO: Clean up this MPIStateArray interface...
-  σ = MPIStateArray{Tuple{Np, num_diffusive(bl,DFloat)},DFloat, DA}(
-    topology.mpicomm,
-    length(topology.elems),
-    realelems=topology.realelems,
-    ghostelems=topology.ghostelems,
-    vmaprecv=grid.vmaprecv,
-    vmapsend=grid.vmapsend,
-    nabrtorank=topology.nabrtorank,
-    nabrtovmaprecv=grid.nabrtovmaprecv,
-    nabrtovmapsend=grid.nabrtovmapsend,
-    weights=weights,
-    commtag=111)
-
-  α = MPIStateArray{Tuple{Np, num_aux(bl,DFloat)}, DFloat, DA}(
-    topology.mpicomm,
-    length(topology.elems),
-    realelems=topology.realelems,
-    ghostelems=topology.ghostelems,
-    vmaprecv=grid.vmaprecv,
-    vmapsend=grid.vmapsend,
-    nabrtorank=topology.nabrtorank,
-    nabrtovmaprecv=grid.nabrtovmaprecv,
-    nabrtovmapsend=grid.nabrtovmapsend,
-    weights=weights,
-    commtag=222)
-
-  device = typeof(α.Q) <: Array ? CPU() : CUDA()
-
-  @launch(device, threads=(Np,), blocks=nE,
-          initauxstate!(bl, Val(Nd), Val(N), α.Q, vgeo, E))
-
-  MPIStateArrays.start_ghost_exchange!(α)
-  MPIStateArrays.finish_ghost_exchange!(α)
-
-  return (aux=α, diff=σ)
-end
-
-
-=======
->>>>>>> 09f2148f
-
-  state = create_state(bl, grid, commtag)
-
-<<<<<<< HEAD
-Initialize the ODE state array.
-"""
-function init_ode_state(dg::DGModel, param, args...; commtag=888)
-  bl = dg.balancelaw
-  α  = param.aux
-
-  grid = dg.grid
-  Nd   = dimensionality(grid)
-  N    = polynomialorder(grid)
-  Np   = dofs_per_element(grid)
-  vgeo = grid.vgeo
-  topology = grid.topology
-  E    = topology.realelems
-  nE   = length(E)
-
-  # FIXME: Remove after updating CUDA
-  h_vgeo = Array(vgeo)
-  DFloat = eltype(h_vgeo)
-  DA     = arraytype(grid)
-
-  weights = view(h_vgeo, :, grid.Mid, :)
-  weights = reshape(weights, size(weights, 1), 1, size(weights, 2))
-
-  Y = MPIStateArray{Tuple{Np, num_state(bl,DFloat)}, DFloat, DA}(topology.mpicomm,
-      length(topology.elems),
-      realelems=topology.realelems,
-      ghostelems=topology.ghostelems,
-      vmaprecv=grid.vmaprecv,
-      vmapsend=grid.vmapsend,
-      nabrtorank=topology.nabrtorank,
-      nabrtovmaprecv=grid.nabrtovmaprecv,
-      nabrtovmapsend=grid.nabrtovmapsend,
-      weights=weights,
-      commtag=commtag)
-
-  device = typeof(Y.Q) <: Array ? CPU() : CUDA()
-
-  @launch(device, threads=(Np,), blocks=nE,
-          initstate!(bl, Val(Nd), Val(N), Y.Q, α.Q, vgeo, E, args...))
+  if device == array_device
+    @launch(device, threads=(Np,), blocks=nE,
+            initstate!(bl, Val(Nd), Val(N), Y.data, α.data, vgeo, E, args...))
+  else
+    h_vgeo = Array(vgeo)
+    h_Y = similar(Y, Array)
+    h_α = similar(α, Array)
+    h_α .= α
+    @launch(device, threads=(Np,), blocks=nE,
+      initstate!(bl, Val(Nd), Val(N), h_Y.data, h_α.data, h_vgeo, E, args...))
+    Y .= h_Y
+  end
 
   MPIStateArrays.start_ghost_exchange!(Y)
   MPIStateArrays.finish_ghost_exchange!(Y)
@@ -318,186 +149,62 @@
   return Y
 end
 
-
-"""
-    dof_iteration!(dof_fun!::Function, R::MPIStateArray, disc::DGBalanceLaw,
-                   Y::MPIStateArray)
-
-Iterate over each dof to fill `R` using the `dof_fun!`. The syntax of the
-`dof_fun!` is
-```
-dof_fun!(l_R, l_Y, l_σ, l_aux)
-```
-where `l_R`, `l_Y`, `l_σ`, and `l_α` are of type `MArray` filled initially
-with the values at a single degree of freedom. After the call the values in
-`l_R` will be written back to the degree of freedom of `R`.
-"""
-function node_apply_aux!(f!::Function, dg::DGModel, Y::MPIStateArray, param::MPIStateArray)
-  bl = dg.balancelaw
-  device = typeof(α.Q) <: Array ? CPU() : CUDA()
-
-  σ = param.diff
-  α = param.aux
-
-  grid = dg.grid
-  E    = grid.topology.realelems
-  nE   = length(E)
-  Nd   = dimensionality(grid)
-  N    = polynomialorder(grid)
-  Np   = dofs_per_element(grid)
-
-  @assert size(Y)[end] == size(dg.α)[end]
-  @assert size(Y)[1]   == size(dg.α)[1]
-
-  @launch(device, threads=(Np,), blocks=nE,
-    knl_node_apply_aux!(bl, Val(Nd), Val(N), f!, Y.Q, σ.Q, α.Q, E))
-end
-
-=======
-  topology = grid.topology
-  Np = dofs_per_element(grid)
-
-  auxstate = dg.auxstate
-  dim = dimensionality(grid)
-  polyorder = polynomialorder(grid)
-  vgeo = grid.vgeo
-  nrealelem = length(topology.realelems)
-
-  if device == array_device
-    @launch(device, threads=(Np,), blocks=nrealelem,
-            initstate!(bl, Val(dim), Val(polyorder), state.data, auxstate.data, vgeo,
-                     topology.realelems, args...))
-  else
-    h_vgeo = Array(vgeo)
-    h_state = similar(state, Array)
-    h_auxstate = similar(auxstate, Array)
-    h_auxstate .= auxstate
-    @launch(device, threads=(Np,), blocks=nrealelem,
-      initstate!(bl, Val(dim), Val(polyorder), h_state.data, h_auxstate.data, h_vgeo,
-          topology.realelems, args...))
-    state .= h_state
-  end  
-
-  MPIStateArrays.start_ghost_exchange!(state)
-  MPIStateArrays.finish_ghost_exchange!(state)
-
-  return state
-end
-
->>>>>>> 09f2148f
 function indefinite_stack_integral!(dg::DGModel, m::BalanceLaw,
                                     Y::MPIStateArray, α::MPIStateArray,
                                     t::Real)
-<<<<<<< HEAD
-  DFloat = eltype(Y)
-  device = typeof(Y.Q) <: Array ? CPU() : CUDA()
+  FT = eltype(Y)
+  device = typeof(Y.data) <: Array ? CPU() : CUDA()
 
   grid = dg.grid
   Nd   = dimensionality(grid)
   N    = polynomialorder(grid)
   Nq   = N + 1
   Nqk  = Nd == 2 ? 1 : Nq
-=======
-
-  device = typeof(Q.data) <: Array ? CPU() : CUDA()
-
-  grid = dg.grid
+  vgeo = grid.vgeo
+
+  # do integrals
   topology = grid.topology
-
-  dim = dimensionality(grid)
-  N = polynomialorder(grid)
-  Nq = N + 1
-  Nqk = dim == 2 ? 1 : Nq
-
-  FT = eltype(Q)
-
->>>>>>> 09f2148f
-  vgeo = grid.vgeo
-
-  # do integrals
-<<<<<<< HEAD
-  topology = grid.topology
-  nintegrals = num_integrals(m, DFloat)
-=======
   nintegrals = num_integrals(m, FT)
->>>>>>> 09f2148f
   nelem = length(topology.elems)
   nvertelem = topology.stacksize
   nhorzelem = div(nelem, nvertelem)
 
   @launch(device, threads=(Nq, Nqk, 1), blocks=nhorzelem,
-<<<<<<< HEAD
           knl_indefinite_stack_integral!(m, Val(Nd), Val(N),
-                                         Val(nvertelem), Y.Q, α.Q,
-=======
-          knl_indefinite_stack_integral!(m, Val(dim), Val(polyorder),
-                                         Val(nvertelem), Q.data, auxstate.data,
->>>>>>> 09f2148f
+                                         Val(nvertelem), Y.data, α.data,
                                          vgeo, grid.Imat, 1:nhorzelem,
                                          Val(nintegrals)))
 end
 
 function reverse_indefinite_stack_integral!(dg::DGModel, m::BalanceLaw,
-<<<<<<< HEAD
                                             α::MPIStateArray, t::Real)
-  DFloat = eltype(α)
-  device = typeof(α.Q) <: Array ? CPU() : CUDA()
+  FT = eltype(α)
+  device = typeof(α.data) <: Array ? CPU() : CUDA()
 
   grid = dg.grid
   Nd   = dimensionality(grid)
   N    = polynomialorder(grid)
   Nq   = N + 1
   Nqk  = Nd == 2 ? 1 : Nq
-=======
-                                            auxstate::MPIStateArray, t::Real)
-
-  device = typeof(auxstate.data) <: Array ? CPU() : CUDA()
-
-  grid = dg.grid
+  vgeo = grid.vgeo
+
+  # do integrals
   topology = grid.topology
-
-  dim = dimensionality(grid)
-  N = polynomialorder(grid)
-  Nq = N + 1
-  Nqk = dim == 2 ? 1 : Nq
-
-  FT = eltype(auxstate)
-
->>>>>>> 09f2148f
-  vgeo = grid.vgeo
-
-  # do integrals
-<<<<<<< HEAD
-  topology = grid.topology
-  nintegrals = num_integrals(m, DFloat)
-=======
   nintegrals = num_integrals(m, FT)
->>>>>>> 09f2148f
   nelem = length(topology.elems)
   nvertelem = topology.stacksize
   nhorzelem = div(nelem, nvertelem)
 
   @launch(device, threads=(Nq, Nqk, 1), blocks=nhorzelem,
-<<<<<<< HEAD
           knl_reverse_indefinite_stack_integral!(Val(Nd), Val(N),
-                                                 Val(nvertelem), α.Q,
-=======
-          knl_reverse_indefinite_stack_integral!(Val(dim), Val(polyorder),
-                                                 Val(nvertelem), auxstate.data,
->>>>>>> 09f2148f
+                                               Val(nvertelem), α.data,
                                                  1:nhorzelem,
                                                  Val(nintegrals)))
 end
 
-<<<<<<< HEAD
 function nodal_update_aux!(f!, dg::DGModel, m::BalanceLaw, Y::MPIStateArray,
                            α::MPIStateArray, t::Real)
-  device = typeof(Y.Q) <: Array ? CPU() : CUDA()
-=======
-function nodal_update_aux!(f!, dg::DGModel, m::BalanceLaw, Q::MPIStateArray,
-                           auxstate::MPIStateArray, t::Real)
-  device = typeof(Q.data) <: Array ? CPU() : CUDA()
->>>>>>> 09f2148f
+  device = typeof(Y.data) <: Array ? CPU() : CUDA()
 
   grid = dg.grid
   E    = grid.topology.realelems
@@ -507,12 +214,6 @@
   Np   = dofs_per_element(grid)
 
   ### update aux variables
-<<<<<<< HEAD
   @launch(device, threads=(Np,), blocks=nE,
-          knl_nodal_update_aux!(m, Val(Nd), Val(N), f!, Y.Q, α.Q, t, E))
-=======
-  @launch(device, threads=(Np,), blocks=nrealelem,
-          knl_nodal_update_aux!(m, Val(dim), Val(polyorder), f!,
-                          Q.data, auxstate.data, t, topology.realelems))
->>>>>>> 09f2148f
+          knl_nodal_update_aux!(m, Val(Nd), Val(N), f!, Y.data, α.data, t, E))
 end