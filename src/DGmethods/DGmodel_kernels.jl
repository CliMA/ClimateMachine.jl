using .NumericalFluxes: GradNumericalPenalty, diffusive_boundary_penalty!,
                        diffusive_penalty!,
                        NumericalFluxNonDiffusive, NumericalFluxDiffusive,
                        numerical_flux_nondiffusive!,
                        numerical_boundary_flux_nondiffusive!,
                        numerical_flux_diffusive!,
                        numerical_boundary_flux_diffusive!

using ..Mesh.Geometry

using Requires
@init @require CUDAnative = "be33ccc6-a3ff-5ff2-a52e-74243cff1e17" begin
  using .CUDAnative
end

# {{{ FIXME: remove this after we've figure out how to pass through to kernel
const _ξ1x1, _ξ2x1, _ξ3x1 = Grids._ξ1x1, Grids._ξ2x1, Grids._ξ3x1
const _ξ1x2, _ξ2x2, _ξ3x2 = Grids._ξ1x2, Grids._ξ2x2, Grids._ξ3x2
const _ξ1x3, _ξ2x3, _ξ3x3 = Grids._ξ1x3, Grids._ξ2x3, Grids._ξ3x3
const _M, _MI = Grids._M, Grids._MI
const _x1, _x2, _x3 = Grids._x1, Grids._x2, Grids._x3
const _JcV = Grids._JcV

const _n1, _n2, _n3 = Grids._n1, Grids._n2, Grids._n3
const _sM, _vMI = Grids._sM, Grids._vMI
# }}}

"""
    volumerhs!(bl::BalanceLaw, Val(polyorder), rhs, Q, Qvisc, auxstate,
               vgeo, t, D, elems)

Computational kernel: Evaluate the volume integrals on right-hand side of a
`DGBalanceLaw` semi-discretization.

See [`odefun!`](@ref) for usage.
"""
function volumerhs!(bl::BalanceLaw, ::Val{dim}, ::Val{polyorder}, ::direction,
                    rhs, Q, Qvisc, auxstate, vgeo, t,
                    ω, D, elems, increment) where {dim, polyorder, direction}
  N = polyorder
  FT = eltype(Q)
  nstate = num_state(bl,FT)
  nviscstate = num_diffusive(bl,FT)
  nauxstate = num_aux(bl,FT)

  Nq = N + 1

  Nqk = dim == 2 ? 1 : Nq

  s_F = @shmem FT (3, Nq, Nq, Nqk, nstate)
  s_ω = @shmem FT (Nq, )
  s_half_D = @shmem FT (Nq, Nq)
  l_rhs = @scratch FT (nstate, Nq, Nq, Nqk) 3

  source! !== nothing && (l_S = MArray{Tuple{nstate}, FT}(undef))
  l_Q = @scratch FT (nstate, Nq, Nq, Nqk) 3
  l_Qvisc = MArray{Tuple{nviscstate}, FT}(undef)
  l_aux = @scratch FT (nauxstate, Nq, Nq, Nqk) 3
  l_F = MArray{Tuple{3, nstate}, FT}(undef)
  l_M = @scratch FT (Nq, Nq, Nqk) 3
  l_ξ1x1 = @scratch FT (Nq, Nq, Nqk) 3
  l_ξ1x2 = @scratch FT (Nq, Nq, Nqk) 3
  l_ξ1x3 = @scratch FT (Nq, Nq, Nqk) 3
  if dim == 3 || (dim == 2 && direction == EveryDirection)
    l_ξ2x1 = @scratch FT (Nq, Nq, Nqk) 3
    l_ξ2x2 = @scratch FT (Nq, Nq, Nqk) 3
    l_ξ2x3 = @scratch FT (Nq, Nq, Nqk) 3
  end
  if dim == 3 && direction == EveryDirection
    l_ξ3x1 = @scratch FT (Nq, Nq, Nqk) 3
    l_ξ3x2 = @scratch FT (Nq, Nq, Nqk) 3
    l_ξ3x3 = @scratch FT (Nq, Nq, Nqk) 3
  end

  @inbounds @loop for k in (1; threadIdx().z)
    @loop for j in (1:Nq; threadIdx().y)
      s_ω[j] = ω[j]
      @loop for i in (1:Nq; threadIdx().x)
        s_half_D[i, j] = D[i, j] / 2
      end
    end
  end

  @inbounds @loop for e in (elems; blockIdx().x)
    @loop for k in (1:Nqk; threadIdx().z)
      @loop for j in (1:Nq; threadIdx().y)
        @loop for i in (1:Nq; threadIdx().x)
          ijk = i + Nq * ((j-1) + Nq * (k-1))
          l_M[i, j, k] = vgeo[ijk, _M, e]
          l_ξ1x1[i, j, k] = vgeo[ijk, _ξ1x1, e]
          l_ξ1x2[i, j, k] = vgeo[ijk, _ξ1x2, e]
          l_ξ1x3[i, j, k] = vgeo[ijk, _ξ1x3, e]
          if dim == 3 || (dim == 2 && direction == EveryDirection)
            l_ξ2x1[i, j, k] = vgeo[ijk, _ξ2x1, e]
            l_ξ2x2[i, j, k] = vgeo[ijk, _ξ2x2, e]
            l_ξ2x3[i, j, k] = vgeo[ijk, _ξ2x3, e]
          end
          if dim == 3 && direction == EveryDirection
            l_ξ3x1[i, j, k] = vgeo[ijk, _ξ3x1, e]
            l_ξ3x2[i, j, k] = vgeo[ijk, _ξ3x2, e]
            l_ξ3x3[i, j, k] = vgeo[ijk, _ξ3x3, e]
          end

          @unroll for s = 1:nstate
            l_rhs[s, i, j, k] = increment ? rhs[ijk, s, e] : zero(FT)
          end

          @unroll for s = 1:nstate
            l_Q[s, i, j, k] = Q[ijk, s, e]
          end

          @unroll for s = 1:nauxstate
            l_aux[s, i, j, k] = auxstate[ijk, s, e]
          end

          fill!(l_F, -zero(eltype(l_F)))
          flux_nondiffusive!(bl, Grad{vars_state(bl,FT)}(l_F),
                             Vars{vars_state(bl,FT)}(l_Q[:, i, j, k]),
                             Vars{vars_aux(bl,FT)}(l_aux[:, i, j, k]), t)

          @unroll for s = 1:nstate
            s_F[1,i,j,k,s] = l_F[1,s]
            s_F[2,i,j,k,s] = l_F[2,s]
            s_F[3,i,j,k,s] = l_F[3,s]
          end

          # if source! !== nothing
          fill!(l_S, -zero(eltype(l_S)))
<<<<<<< HEAD
          source!(bl, Vars{vars_state(bl,FT)}(l_S), Vars{vars_state(bl,FT)}(l_Q),
                  Vars{vars_aux(bl,FT)}(l_aux),
                  Vars{vars_diffusive(bl,FT)}(l_Qvisc), t)
=======
          source!(bl, Vars{vars_state(bl,FT)}(l_S),
                  Vars{vars_state(bl,FT)}(l_Q[:, i, j, k]),
                  Vars{vars_aux(bl,FT)}(l_aux[:, i, j, k]), t)
>>>>>>> 56c81cde

          @unroll for s = 1:nstate
            l_rhs[s, i, j, k] += l_S[s]
          end
        end
      end
    end
    @synchronize

    # Weak "outside metrics" derivative
    @loop for k in (1:Nqk; threadIdx().z)
      @loop for j in (1:Nq; threadIdx().y)
        @loop for i in (1:Nq; threadIdx().x)
          @unroll for n = 1:Nq
            @unroll for s = 1:nstate
              Dni = s_half_D[n, i] * s_ω[n] / s_ω[i]
              if dim == 3 || (dim == 2 && direction == EveryDirection)
                Dnj = s_half_D[n, j] * s_ω[n] / s_ω[j]
              end
              if dim == 3 && direction == EveryDirection
                Dnk = s_half_D[n, k] * s_ω[n] / s_ω[k]
              end

              # ξ1-grid lines
              l_rhs[s, i, j, k] += l_ξ1x1[i, j, k] * Dni * s_F[1, n, j, k, s]
              l_rhs[s, i, j, k] += l_ξ1x2[i, j, k] * Dni * s_F[2, n, j, k, s]
              l_rhs[s, i, j, k] += l_ξ1x3[i, j, k] * Dni * s_F[3, n, j, k, s]

              # ξ2-grid lines
              if dim == 3 || (dim == 2 && direction == EveryDirection)
                l_rhs[s, i, j, k] += l_ξ2x1[i, j, k] * Dnj * s_F[1, i, n, k, s]
                l_rhs[s, i, j, k] += l_ξ2x2[i, j, k] * Dnj * s_F[2, i, n, k, s]
                l_rhs[s, i, j, k] += l_ξ2x3[i, j, k] * Dnj * s_F[3, i, n, k, s]
              end

              # ξ3-grid lines
              if dim == 3 && direction == EveryDirection
                l_rhs[s, i, j, k] += l_ξ3x1[i, j, k] * Dnk * s_F[1, i, j, n, s]
                l_rhs[s, i, j, k] += l_ξ3x2[i, j, k] * Dnk * s_F[2, i, j, n, s]
                l_rhs[s, i, j, k] += l_ξ3x3[i, j, k] * Dnk * s_F[3, i, j, n, s]
              end
            end
          end
        end
      end
    end
    @synchronize

    # Add in the diffusive flux (multiply by 2 since derivative is halfed)
    # This allows symmetric treament of the 2nd order derivative terms
    # as well as build "inside metrics" flux
    @loop for k in (1:Nqk; threadIdx().z)
      @loop for j in (1:Nq; threadIdx().y)
        @loop for i in (1:Nq; threadIdx().x)
          ijk = i + Nq * ((j-1) + Nq * (k-1))

          @unroll for s = 1:nviscstate
            l_Qvisc[s] = Qvisc[ijk, s, e]
          end

          fill!(l_F, -zero(eltype(l_F)))
          flux_diffusive!(bl, Grad{vars_state(bl,FT)}(l_F),
                          Vars{vars_state(bl,FT)}(l_Q[:, i, j, k]),
                          Vars{vars_diffusive(bl,FT)}(l_Qvisc),
                          Vars{vars_aux(bl,FT)}(l_aux[:, i, j, k]), t)

          @unroll for s = 1:nstate
            F1, F2, F3 = s_F[1,i,j,k,s], s_F[2,i,j,k,s], s_F[3,i,j,k,s]

            F1 += 2l_F[1,s]
            F2 += 2l_F[2,s]
            F3 += 2l_F[3,s]

            s_F[1,i,j,k,s] = l_M[i, j, k] * (l_ξ1x1[i, j, k] * F1 +
                                              l_ξ1x2[i, j, k] * F2 +
                                              l_ξ1x3[i, j, k] * F3)
            if dim == 3 || (dim == 2 && direction == EveryDirection)
              s_F[2,i,j,k,s] = l_M[i, j, k] * (l_ξ2x1[i, j, k] * F1 +
                                               l_ξ2x2[i, j, k] * F2 +
                                               l_ξ2x3[i, j, k] * F3)
            end
            if dim == 3 && direction == EveryDirection
              s_F[3,i,j,k,s] = l_M[i, j, k] * (l_ξ3x1[i, j, k] * F1 +
                                               l_ξ3x2[i, j, k] * F2 +
                                               l_ξ3x3[i, j, k] * F3)
            end
          end
        end
      end
    end
    @synchronize

    # Weak "inside metrics" derivative
    @loop for k in (1:Nqk; threadIdx().z)
      @loop for j in (1:Nq; threadIdx().y)
        @loop for i in (1:Nq; threadIdx().x)
          ijk = i + Nq * ((j-1) + Nq * (k-1))
          MI = vgeo[ijk, _MI, e]
          @unroll for s = 1:nstate
            @unroll for n = 1:Nq
              # ξ1-grid lines
              l_rhs[s, i, j, k] += MI * s_half_D[n, i] * s_F[1, n, j, k, s]

              # ξ2-grid lines
              if dim == 3 || (dim == 2 && direction == EveryDirection)
                l_rhs[s, i, j, k] += MI * s_half_D[n, j] * s_F[2, i, n, k, s]
              end

              # ξ3-grid lines
              if dim == 3 && direction == EveryDirection
                l_rhs[s, i, j, k] += MI * s_half_D[n, k] * s_F[3, i, j, n, s]
              end
            end
          end
        end
      end
    end
    @loop for k in (1:Nqk; threadIdx().z)
      @loop for j in (1:Nq; threadIdx().y)
        @loop for i in (1:Nq; threadIdx().x)
          ijk = i + Nq * ((j-1) + Nq * (k-1))
          @unroll for s = 1:nstate
            rhs[ijk, s, e] = l_rhs[s, i, j, k]
          end
        end
      end
    end
    @synchronize
  end
  nothing
end

function volumerhs!(bl::BalanceLaw, ::Val{dim}, ::Val{polyorder},
                    ::VerticalDirection, rhs, Q, Qvisc, auxstate, vgeo, t,
                    ω, D, elems, increment) where {dim, polyorder}
  N = polyorder
  FT = eltype(Q)
  nstate = num_state(bl,FT)
  nviscstate = num_diffusive(bl,FT)
  nauxstate = num_aux(bl,FT)

  Nq = N + 1

  Nqk = dim == 2 ? 1 : Nq

  s_F = @shmem FT (3, Nq, Nq, Nqk, nstate)
  s_ω = @shmem FT (Nq, )
  s_half_D = @shmem FT (Nq, Nq)
  l_rhs = @scratch FT (nstate, Nq, Nq, Nqk) 3

  source! !== nothing && (l_S = MArray{Tuple{nstate}, FT}(undef))
  l_Q = @scratch FT (nstate, Nq, Nq, Nqk) 3
  l_Qvisc = MArray{Tuple{nviscstate}, FT}(undef)
  l_aux = @scratch FT (nauxstate, Nq, Nq, Nqk) 3
  l_F = MArray{Tuple{3, nstate}, FT}(undef)
  l_M = @scratch FT (Nq, Nq, Nqk) 3

  l_ζx1 = @scratch FT (Nq, Nq, Nqk) 3
  l_ζx2 = @scratch FT (Nq, Nq, Nqk) 3
  l_ζx3 = @scratch FT (Nq, Nq, Nqk) 3

  _ζx1 = dim == 2 ? _ξ2x1 : _ξ3x1
  _ζx2 = dim == 2 ? _ξ2x2 : _ξ3x2
  _ζx3 = dim == 2 ? _ξ2x3 : _ξ3x3

  @inbounds @loop for k in (1; threadIdx().z)
    @loop for j in (1:Nq; threadIdx().y)
      s_ω[j] = ω[j]
      @loop for i in (1:Nq; threadIdx().x)
        s_half_D[i, j] = D[i, j] / 2
      end
    end
  end

  @inbounds @loop for e in (elems; blockIdx().x)
    @loop for k in (1:Nqk; threadIdx().z)
      @loop for j in (1:Nq; threadIdx().y)
        @loop for i in (1:Nq; threadIdx().x)
          ijk = i + Nq * ((j-1) + Nq * (k-1))
          l_M[i, j, k] = vgeo[ijk, _M, e]
          l_ζx1[i, j, k] = vgeo[ijk, _ζx1, e]
          l_ζx2[i, j, k] = vgeo[ijk, _ζx2, e]
          l_ζx3[i, j, k] = vgeo[ijk, _ζx3, e]

          @unroll for s = 1:nstate
            l_rhs[s, i, j, k] = increment ? rhs[ijk, s, e] : zero(FT)
          end

          @unroll for s = 1:nstate
            l_Q[s, i, j, k] = Q[ijk, s, e]
          end

          @unroll for s = 1:nauxstate
            l_aux[s, i, j, k] = auxstate[ijk, s, e]
          end

          fill!(l_F, -zero(eltype(l_F)))
          flux_nondiffusive!(bl, Grad{vars_state(bl,FT)}(l_F),
                             Vars{vars_state(bl,FT)}(l_Q[:, i, j, k]),
                             Vars{vars_aux(bl,FT)}(l_aux[:, i, j, k]), t)

          @unroll for s = 1:nstate
            s_F[1,i,j,k,s] = l_F[1,s]
            s_F[2,i,j,k,s] = l_F[2,s]
            s_F[3,i,j,k,s] = l_F[3,s]
          end

          # if source! !== nothing
          fill!(l_S, -zero(eltype(l_S)))
          source!(bl, Vars{vars_state(bl,FT)}(l_S),
                  Vars{vars_state(bl,FT)}(l_Q[:, i, j, k]),
                  Vars{vars_aux(bl,FT)}(l_aux[:, i, j, k]), t)

          @unroll for s = 1:nstate
            l_rhs[s, i, j, k] += l_S[s]
          end
        end
      end
    end
    @synchronize

    # Weak "outside metrics" derivative
    @loop for k in (1:Nqk; threadIdx().z)
      @loop for j in (1:Nq; threadIdx().y)
        @loop for i in (1:Nq; threadIdx().x)
          @unroll for n = 1:Nq
            @unroll for s = 1:nstate
              if dim == 2
                Dnj = s_half_D[n, j] * s_ω[n] / s_ω[j]
                l_rhs[s, i, j, k] += l_ζx1[i, j, k] * Dnj * s_F[1, i, n, k, s]
                l_rhs[s, i, j, k] += l_ζx2[i, j, k] * Dnj * s_F[2, i, n, k, s]
                l_rhs[s, i, j, k] += l_ζx3[i, j, k] * Dnj * s_F[3, i, n, k, s]
              else
                Dnk = s_half_D[n, k] * s_ω[n] / s_ω[k]
                l_rhs[s, i, j, k] += l_ζx1[i, j, k] * Dnk * s_F[1, i, j, n, s]
                l_rhs[s, i, j, k] += l_ζx2[i, j, k] * Dnk * s_F[2, i, j, n, s]
                l_rhs[s, i, j, k] += l_ζx3[i, j, k] * Dnk * s_F[3, i, j, n, s]
              end
            end
          end
        end
      end
    end
    @synchronize

    # Build "inside metrics" flux
    @loop for k in (1:Nqk; threadIdx().z)
      @loop for j in (1:Nq; threadIdx().y)
        @loop for i in (1:Nq; threadIdx().x)
          ijk = i + Nq * ((j-1) + Nq * (k-1))

          @unroll for s = 1:nviscstate
            l_Qvisc[s] = Qvisc[ijk, s, e]
          end

          fill!(l_F, -zero(eltype(l_F)))
          flux_diffusive!(bl, Grad{vars_state(bl,FT)}(l_F),
                          Vars{vars_state(bl,FT)}(l_Q[:, i, j, k]),
                          Vars{vars_diffusive(bl,FT)}(l_Qvisc),
                          Vars{vars_aux(bl,FT)}(l_aux[:, i, j, k]), t)

          @unroll for s = 1:nstate
            F1, F2, F3 = s_F[1,i,j,k,s], s_F[2,i,j,k,s], s_F[3,i,j,k,s]

            F1 += 2l_F[1,s]
            F2 += 2l_F[2,s]
            F3 += 2l_F[3,s]

            s_F[3,i,j,k,s] = l_M[i, j, k] * (l_ζx1[i, j, k] * F1 +
                                             l_ζx2[i, j, k] * F2 +
                                             l_ζx3[i, j, k] * F3)
          end
        end
      end
    end
    @synchronize

    # Weak "inside metrics" derivative
    @loop for k in (1:Nqk; threadIdx().z)
      @loop for j in (1:Nq; threadIdx().y)
        @loop for i in (1:Nq; threadIdx().x)
          ijk = i + Nq * ((j-1) + Nq * (k-1))
          MI = vgeo[ijk, _MI, e]
          @unroll for s = 1:nstate
            @unroll for n = 1:Nq
              if dim == 2
                Dnj = s_half_D[n, j]
                l_rhs[s, i, j, k] += MI * Dnj * s_F[3, i, n, k, s]
              else
                Dnk = s_half_D[n, k]
                l_rhs[s, i, j, k] += MI * Dnk * s_F[3, i, j, n, s]
              end
            end
          end
        end
      end
    end
    @loop for k in (1:Nqk; threadIdx().z)
      @loop for j in (1:Nq; threadIdx().y)
        @loop for i in (1:Nq; threadIdx().x)
          ijk = i + Nq * ((j-1) + Nq * (k-1))
          @unroll for s = 1:nstate
            rhs[ijk, s, e] = l_rhs[s, i, j, k]
          end
        end
      end
    end
    @synchronize
  end
  nothing
end

"""
    facerhs!(bl::BalanceLaw, Val(polyorder),
            numfluxnondiff::NumericalFluxNonDiffusive, 
            numfluxdiff::NumericalFluxDiffusive, 
            rhs, Q, Qvisc, auxstate,
            vgeo, sgeo, t, vmapM, vmapP, elemtobndy,
            elems)

Computational kernel: Evaluate the surface integrals on right-hand side of a
`BalanceLaw` semi-discretization.

See [`odefun!`](@ref) for usage.
"""
function facerhs!(bl::BalanceLaw, ::Val{dim}, ::Val{polyorder}, ::direction,
                  numfluxnondiff::NumericalFluxNonDiffusive,
                  numfluxdiff::NumericalFluxDiffusive,
                  rhs, Q, Qvisc, auxstate, vgeo, sgeo, t, vmapM, vmapP,
                  elemtobndy, elems) where {dim, polyorder, direction}
  N = polyorder
  FT = eltype(Q)
  nstate = num_state(bl,FT)
  nviscstate = num_diffusive(bl,FT)
  nauxstate = num_aux(bl,FT)

  if dim == 1
    Np = (N+1)
    Nfp = 1
    nface = 2
  elseif dim == 2
    Np = (N+1) * (N+1)
    Nfp = (N+1)
    nface = 4
  elseif dim == 3
    Np = (N+1) * (N+1) * (N+1)
    Nfp = (N+1) * (N+1)
    nface = 6
  end

  faces = 1:nface
  if direction == VerticalDirection
    faces = nface-1:nface
  elseif direction == HorizontalDirection
    faces = 1:nface-2
  end

  Nq = N + 1
  Nqk = dim == 2 ? 1 : Nq

  l_QM = MArray{Tuple{nstate}, FT}(undef)
  l_QviscM = MArray{Tuple{nviscstate}, FT}(undef)
  l_auxM = MArray{Tuple{nauxstate}, FT}(undef)

  # Need two copies since numerical_flux_nondiffusive! can modify QP
  l_QPnondiff = MArray{Tuple{nstate}, FT}(undef)
  l_QPdiff = MArray{Tuple{nstate}, FT}(undef)

  # Need two copies since numerical_flux_nondiffusive! can modify auxP
  l_auxPnondiff = MArray{Tuple{nauxstate}, FT}(undef)
  l_auxPdiff = MArray{Tuple{nauxstate}, FT}(undef)

  l_QviscP = MArray{Tuple{nviscstate}, FT}(undef)

  
  l_Q_bot1 = MArray{Tuple{nstate}, FT}(undef)
  l_Qvisc_bot1 = MArray{Tuple{nviscstate}, FT}(undef)
  l_aux_bot1 = MArray{Tuple{nauxstate}, FT}(undef)
  
  l_F = MArray{Tuple{nstate}, FT}(undef)

  @inbounds @loop for e in (elems; blockIdx().x)
    for f in faces
      @loop for n in (1:Nfp; threadIdx().x)
        nM = SVector(sgeo[_n1, n, f, e], sgeo[_n2, n, f, e], sgeo[_n3, n, f, e])
        sM, vMI = sgeo[_sM, n, f, e], sgeo[_vMI, n, f, e]
        idM, idP = vmapM[n, f, e], vmapP[n, f, e]

        eM, eP = e, ((idP - 1) ÷ Np) + 1
        vidM, vidP = ((idM - 1) % Np) + 1,  ((idP - 1) % Np) + 1

        # Load minus side data
        @unroll for s = 1:nstate
          l_QM[s] = Q[vidM, s, eM]
        end

        @unroll for s = 1:nviscstate
          l_QviscM[s] = Qvisc[vidM, s, eM]
        end

        @unroll for s = 1:nauxstate
          l_auxM[s] = auxstate[vidM, s, eM]
        end

        # Load plus side data
        @unroll for s = 1:nstate
          l_QPdiff[s] = l_QPnondiff[s] = l_QPdiff[s] = Q[vidP, s, eP]
        end

        @unroll for s = 1:nviscstate
          l_QviscP[s] = Qvisc[vidP, s, eP]
        end

        @unroll for s = 1:nauxstate
          l_auxPdiff[s] = l_auxPnondiff[s] = auxstate[vidP, s, eP]
        end

        bctype = elemtobndy[f, e]
        fill!(l_F, -zero(eltype(l_F)))
        if bctype == 0
          numerical_flux_nondiffusive!(numfluxnondiff, bl, l_F, nM, l_QM,
                                       l_auxM, l_QPnondiff, l_auxPnondiff, t)
          numerical_flux_diffusive!(numfluxdiff, bl, l_F, nM, l_QM, l_QviscM,
                                    l_auxM, l_QPdiff, l_QviscP, l_auxPdiff, t)
        else
          if (dim == 2 && f == 3) || (dim == 3 && f == 5) 
            # Loop up the first element along all horizontal elements
            @unroll for s = 1:nstate
              l_Q_bot1[s] = Q[n + Nqk^2, s, e]
            end
            @unroll for s = 1:nviscstate
              l_Qvisc_bot1[s] = Qvisc[n + Nqk^2, s, e]
            end
            @unroll for s = 1:nauxstate
              l_aux_bot1[s] = auxstate[n + Nqk^2,s, e]
            end
          end
          numerical_boundary_flux_nondiffusive!(numfluxnondiff, bl, l_F, nM,
                                                l_QM, l_auxM, l_QPnondiff,
                                                l_auxPnondiff, bctype, t,
                                                l_Q_bot1, l_aux_bot1)
          numerical_boundary_flux_diffusive!(numfluxdiff, bl, l_F, nM, l_QM,
                                             l_QviscM, l_auxM, l_QPdiff,
                                             l_QviscP, l_auxPdiff, bctype, t,
                                             l_Q_bot1, l_Qvisc_bot1, l_aux_bot1)
        end

        #Update RHS
        @unroll for s = 1:nstate
          # FIXME: Should we pretch these?
          rhs[vidM, s, eM] -= vMI * sM * l_F[s]
        end
      end
      # Need to wait after even faces to avoid race conditions
      f % 2 == 0 && @synchronize
    end
  end
  nothing
end

function volumeviscterms!(bl::BalanceLaw, ::Val{dim}, ::Val{polyorder},
                          ::direction, Q, Qvisc, auxstate, vgeo, t, D,
                          elems) where {dim, polyorder, direction}
  N = polyorder
  
  FT = eltype(Q)
  nstate = num_state(bl,FT)
  ngradstate = num_gradient(bl,FT)
  nviscstate = num_diffusive(bl,FT)
  nauxstate = num_aux(bl,FT)

  Nq = N + 1

  Nqk = dim == 2 ? 1 : Nq

  ngradtransformstate = nstate

  s_G = @shmem FT (Nq, Nq, Nqk, ngradstate)
  s_D = @shmem FT (Nq, Nq)

  l_Q = @scratch FT (ngradtransformstate, Nq, Nq, Nqk) 3
  l_aux = @scratch FT (nauxstate, Nq, Nq, Nqk) 3
  l_G = MArray{Tuple{ngradstate}, FT}(undef)
  l_Qvisc = MArray{Tuple{nviscstate}, FT}(undef)
  l_gradG = MArray{Tuple{3, ngradstate}, FT}(undef)

  @inbounds @loop for k in (1; threadIdx().z)
    @loop for j in (1:Nq; threadIdx().y)
      @loop for i in (1:Nq; threadIdx().x)
        s_D[i, j] = D[i, j]
      end
    end
  end

  @inbounds @loop for e in (elems; blockIdx().x)
    @loop for k in (1:Nqk; threadIdx().z)
      @loop for j in (1:Nq; threadIdx().y)
        @loop for i in (1:Nq; threadIdx().x)
          ijk = i + Nq * ((j-1) + Nq * (k-1))
          @unroll for s = 1:ngradtransformstate
            l_Q[s, i, j, k] = Q[ijk, s, e]
          end

          @unroll for s = 1:nauxstate
            l_aux[s, i, j, k] = auxstate[ijk, s, e]
          end

          fill!(l_G, -zero(eltype(l_G)))
          gradvariables!(bl, Vars{vars_gradient(bl,FT)}(l_G), Vars{vars_state(bl,FT)}(l_Q[:, i, j, k]),
                     Vars{vars_aux(bl,FT)}(l_aux[:, i, j, k]), t)
          @unroll for s = 1:ngradstate
            s_G[i, j, k, s] = l_G[s]
          end
        end
      end
    end
    @synchronize

    # Compute gradient of each state
    @loop for k in (1:Nqk; threadIdx().z)
      @loop for j in (1:Nq; threadIdx().y)
        @loop for i in (1:Nq; threadIdx().x)
          ijk = i + Nq * ((j-1) + Nq * (k-1))
          ξ1x1, ξ1x2, ξ1x3 = vgeo[ijk, _ξ1x1, e], vgeo[ijk, _ξ1x2, e], vgeo[ijk, _ξ1x3, e]
          if dim == 3 || (dim == 2 && direction == EveryDirection)
            ξ2x1, ξ2x2, ξ2x3 = vgeo[ijk, _ξ2x1, e], vgeo[ijk, _ξ2x2, e], vgeo[ijk, _ξ2x3, e]
          end
          if dim == 3 && direction == EveryDirection
            ξ3x1, ξ3x2, ξ3x3 = vgeo[ijk, _ξ3x1, e], vgeo[ijk, _ξ3x2, e], vgeo[ijk, _ξ3x3, e]
          end

          @unroll for s = 1:ngradstate
            Gξ1 = Gξ2 = Gξ3 = zero(FT)
            @unroll for n = 1:Nq
              Gξ1 += s_D[i, n] * s_G[n, j, k, s]
              if dim == 3 || (dim == 2 && direction == EveryDirection)
                Gξ2 += s_D[j, n] * s_G[i, n, k, s]
              end
              if dim == 3 && direction == EveryDirection
                Gξ3 += s_D[k, n] * s_G[i, j, n, s]
              end
            end
            l_gradG[1, s] = ξ1x1 * Gξ1
            l_gradG[2, s] = ξ1x2 * Gξ1
            l_gradG[3, s] = ξ1x3 * Gξ1

            if dim == 3 || (dim == 2 && direction == EveryDirection)
              l_gradG[1, s] += ξ2x1 * Gξ2
              l_gradG[2, s] += ξ2x2 * Gξ2
              l_gradG[3, s] += ξ2x3 * Gξ2
            end

            if dim == 3 && direction == EveryDirection
              l_gradG[1, s] += ξ3x1 * Gξ3
              l_gradG[2, s] += ξ3x2 * Gξ3
              l_gradG[3, s] += ξ3x3 * Gξ3
            end
          end

          fill!(l_Qvisc, -zero(eltype(l_Qvisc)))
          diffusive!(bl, Vars{vars_diffusive(bl,FT)}(l_Qvisc), Grad{vars_gradient(bl,FT)}(l_gradG),
                     Vars{vars_state(bl,FT)}(l_Q[:, i, j, k]), Vars{vars_aux(bl,FT)}(l_aux[:, i, j, k]), t)

          @unroll for s = 1:nviscstate
            Qvisc[ijk, s, e] = l_Qvisc[s]
          end
        end
      end
    end
    @synchronize
  end
end

function volumeviscterms!(bl::BalanceLaw, ::Val{dim}, ::Val{polyorder},
                          ::VerticalDirection, Q, Qvisc, auxstate, vgeo, t, D,
                          elems) where {dim, polyorder}
  N = polyorder

  FT = eltype(Q)
  nstate = num_state(bl,FT)
  ngradstate = num_gradient(bl,FT)
  nviscstate = num_diffusive(bl,FT)
  nauxstate = num_aux(bl,FT)

  Nq = N + 1

  Nqk = dim == 2 ? 1 : Nq

  ngradtransformstate = nstate

  s_G = @shmem FT (Nq, Nq, Nqk, ngradstate)
  s_D = @shmem FT (Nq, Nq)

  l_Q = @scratch FT (ngradtransformstate, Nq, Nq, Nqk) 3
  l_aux = @scratch FT (nauxstate, Nq, Nq, Nqk) 3
  l_G = MArray{Tuple{ngradstate}, FT}(undef)
  l_Qvisc = MArray{Tuple{nviscstate}, FT}(undef)
  l_gradG = MArray{Tuple{3, ngradstate}, FT}(undef)

  _ζx1 = dim == 2 ? _ξ2x1 : _ξ3x1
  _ζx2 = dim == 2 ? _ξ2x2 : _ξ3x2
  _ζx3 = dim == 2 ? _ξ2x3 : _ξ3x3

  @inbounds @loop for k in (1; threadIdx().z)
    @loop for j in (1:Nq; threadIdx().y)
      @loop for i in (1:Nq; threadIdx().x)
        s_D[i, j] = D[i, j]
      end
    end
  end

  @inbounds @loop for e in (elems; blockIdx().x)
    @loop for k in (1:Nqk; threadIdx().z)
      @loop for j in (1:Nq; threadIdx().y)
        @loop for i in (1:Nq; threadIdx().x)
          ijk = i + Nq * ((j-1) + Nq * (k-1))
          @unroll for s = 1:ngradtransformstate
            l_Q[s, i, j, k] = Q[ijk, s, e]
          end

          @unroll for s = 1:nauxstate
            l_aux[s, i, j, k] = auxstate[ijk, s, e]
          end

          fill!(l_G, -zero(eltype(l_G)))
          gradvariables!(bl, Vars{vars_gradient(bl,FT)}(l_G),
                         Vars{vars_state(bl,FT)}(l_Q[:, i, j, k]),
                         Vars{vars_aux(bl,FT)}(l_aux[:, i, j, k]), t)
          @unroll for s = 1:ngradstate
            s_G[i, j, k, s] = l_G[s]
          end
        end
      end
    end
    @synchronize

    # Compute gradient of each state
    @loop for k in (1:Nqk; threadIdx().z)
      @loop for j in (1:Nq; threadIdx().y)
        @loop for i in (1:Nq; threadIdx().x)
          ijk = i + Nq * ((j-1) + Nq * (k-1))
          ζx1 = vgeo[ijk, _ζx1, e]
          ζx2 = vgeo[ijk, _ζx2, e]
          ζx3 = vgeo[ijk, _ζx3, e]

          @unroll for s = 1:ngradstate
            Gζ = zero(FT)
            @unroll for n = 1:Nq
              if dim == 2
                Gζ += s_D[j, n] * s_G[i, n, k, s]
              elseif dim == 3
                Gζ += s_D[k, n] * s_G[i, j, n, s]
              end
            end
            l_gradG[1, s] = ζx1 * Gζ
            l_gradG[2, s] = ζx2 * Gζ
            l_gradG[3, s] = ζx3 * Gζ
          end

          fill!(l_Qvisc, -zero(eltype(l_Qvisc)))
          diffusive!(bl, Vars{vars_diffusive(bl,FT)}(l_Qvisc),
                     Grad{vars_gradient(bl,FT)}(l_gradG),
                     Vars{vars_state(bl,FT)}(l_Q[:, i, j, k]),
                     Vars{vars_aux(bl,FT)}(l_aux[:, i, j, k]), t)

          @unroll for s = 1:nviscstate
            Qvisc[ijk, s, e] = l_Qvisc[s]
          end
        end
      end
    end
    @synchronize
  end
end

function faceviscterms!(bl::BalanceLaw, ::Val{dim}, ::Val{polyorder},
                        ::direction, gradnumpenalty::GradNumericalPenalty, Q,
                        Qvisc, auxstate, vgeo, sgeo, t, vmapM, vmapP,
                        elemtobndy, elems) where {dim, polyorder, direction}
  N = polyorder
  FT = eltype(Q)
  nstate = num_state(bl,FT)
  ngradstate = num_gradient(bl,FT)
  nviscstate = num_diffusive(bl,FT)
  nauxstate = num_aux(bl,FT)

  if dim == 1
    Np = (N+1)
    Nfp = 1
    nface = 2
  elseif dim == 2
    Np = (N+1) * (N+1)
    Nfp = (N+1)
    nface = 4
  elseif dim == 3
    Np = (N+1) * (N+1) * (N+1)
    Nfp = (N+1) * (N+1)
    nface = 6
  end

  faces = 1:nface
  if direction == VerticalDirection
    faces = nface-1:nface
  elseif direction == HorizontalDirection
    faces = 1:nface-2
  end

  Nqk = dim == 2 ? 1 : N+1

  ngradtransformstate = nstate

  l_QM = MArray{Tuple{ngradtransformstate}, FT}(undef)
  l_auxM = MArray{Tuple{nauxstate}, FT}(undef)
  l_GM = MArray{Tuple{ngradstate}, FT}(undef)

  l_QP = MArray{Tuple{ngradtransformstate}, FT}(undef)
  l_auxP = MArray{Tuple{nauxstate}, FT}(undef)
  l_GP = MArray{Tuple{ngradstate}, FT}(undef)

  l_Qvisc = MArray{Tuple{nviscstate}, FT}(undef)

  l_Q_bot1 = MArray{Tuple{nstate}, FT}(undef)
  l_aux_bot1 = MArray{Tuple{nauxstate}, FT}(undef)

  @inbounds @loop for e in (elems; blockIdx().x)
    for f in faces
      @loop for n in (1:Nfp; threadIdx().x)
        nM = SVector(sgeo[_n1, n, f, e], sgeo[_n2, n, f, e], sgeo[_n3, n, f, e])
        sM, vMI = sgeo[_sM, n, f, e], sgeo[_vMI, n, f, e]
        idM, idP = vmapM[n, f, e], vmapP[n, f, e]

        eM, eP = e, ((idP - 1) ÷ Np) + 1
        vidM, vidP = ((idM - 1) % Np) + 1,  ((idP - 1) % Np) + 1

        # Load minus side data
        @unroll for s = 1:ngradtransformstate
          l_QM[s] = Q[vidM, s, eM]
        end

        @unroll for s = 1:nauxstate
          l_auxM[s] = auxstate[vidM, s, eM]
        end

        fill!(l_GM, -zero(eltype(l_GM)))
        gradvariables!(bl, Vars{vars_gradient(bl,FT)}(l_GM),
                       Vars{vars_state(bl,FT)}(l_QM),
                       Vars{vars_aux(bl,FT)}(l_auxM), t)

        # Load plus side data
        @unroll for s = 1:ngradtransformstate
          l_QP[s] = Q[vidP, s, eP]
        end

        @unroll for s = 1:nauxstate
          l_auxP[s] = auxstate[vidP, s, eP]
        end

        fill!(l_GP, -zero(eltype(l_GP)))
        gradvariables!(bl, Vars{vars_gradient(bl,FT)}(l_GP),
                       Vars{vars_state(bl,FT)}(l_QP),
                       Vars{vars_aux(bl,FT)}(l_auxP), t)

        bctype = elemtobndy[f, e]
        fill!(l_Qvisc, -zero(eltype(l_Qvisc)))
        if bctype == 0
          diffusive_penalty!(gradnumpenalty, bl, l_Qvisc, nM, l_GM, l_QM,
                             l_auxM, l_GP, l_QP, l_auxP, t)
        else
          if (dim == 2 && f == 3) || (dim == 3 && f == 5)
            # Loop up the first element along all horizontal elements
            @unroll for s = 1:nstate
              l_Q_bot1[s] = Q[n + Nqk^2, s, e]
            end
            @unroll for s = 1:nauxstate
              l_aux_bot1[s] = auxstate[n + Nqk^2,s, e]
            end
          end
          diffusive_boundary_penalty!(gradnumpenalty, bl, l_Qvisc, nM, l_GM,
                                      l_QM, l_auxM, l_GP, l_QP, l_auxP, bctype,
                                      t, l_Q_bot1, l_aux_bot1)
        end

        @unroll for s = 1:nviscstate
          Qvisc[vidM, s, eM] += vMI * sM * l_Qvisc[s]
        end
      end
      # Need to wait after even faces to avoid race conditions
      f % 2 == 0 && @synchronize
    end
  end
  nothing
end

function initstate!(bl::BalanceLaw, ::Val{dim}, ::Val{polyorder}, state, auxstate, vgeo, elems, args...) where {dim, polyorder}
  N = polyorder
  FT = eltype(auxstate)
  nauxstate = num_aux(bl,FT)
  nstate = num_state(bl,FT)

  Nq = N + 1
  Nqk = dim == 2 ? 1 : Nq
  Np = Nq * Nq * Nqk

  l_state = MArray{Tuple{nstate}, FT}(undef)
  l_aux = MArray{Tuple{nauxstate}, FT}(undef)

  @inbounds @loop for e in (elems; blockIdx().x)
    @loop for n in (1:Np; threadIdx().x)
      coords = SVector(vgeo[n, _x1, e], vgeo[n, _x2, e], vgeo[n, _x3, e])
      @unroll for s = 1:nauxstate
        l_aux[s] = auxstate[n, s, e]
      end
      @unroll for s = 1:nstate
        l_state[s] = state[n, s, e]
      end
      init_state!(bl, Vars{vars_state(bl,FT)}(l_state), Vars{vars_aux(bl,FT)}(l_aux), coords, args...)
      @unroll for s = 1:nstate
        state[n, s, e] = l_state[s]
      end
    end
  end
end


"""
    initauxstate!(bl::BalanceLaw, Val(polyorder), auxstate, vgeo, elems)

Computational kernel: Initialize the auxiliary state

See [`DGBalanceLaw`](@ref) for usage.
"""
function initauxstate!(bl::BalanceLaw, ::Val{dim}, ::Val{polyorder}, auxstate, vgeo, elems) where {dim, polyorder}
  N = polyorder  
  FT = eltype(auxstate)
  nauxstate = num_aux(bl,FT)

  Nq = N + 1
  Nqk = dim == 2 ? 1 : Nq
  Np = Nq * Nq * Nqk

  l_aux = MArray{Tuple{nauxstate}, FT}(undef)

  @inbounds @loop for e in (elems; blockIdx().x)
    @loop for n in (1:Np; threadIdx().x)
      @unroll for s = 1:nauxstate
        l_aux[s] = auxstate[n, s, e]
      end

      init_aux!(bl, Vars{vars_aux(bl,FT)}(l_aux), LocalGeometry(Val(polyorder),vgeo,n,e))

      @unroll for s = 1:nauxstate
        auxstate[n, s, e] = l_aux[s]
      end
    end
  end
end

"""
    knl_nodal_update_aux!(bl::BalanceLaw, ::Val{dim}, ::Val{N}, f!, Q, auxstate,
                          t, elems) where {dim, N}

Update the auxiliary state array
"""
function knl_nodal_update_aux!(bl::BalanceLaw, ::Val{dim}, ::Val{N}, f!, Q,
                               auxstate, t, elems) where {dim, N}
  FT = eltype(Q)
  nstate = num_state(bl,FT)
  nviscstate = num_diffusive(bl,FT)
  nauxstate = num_aux(bl,FT)

  Nq = N + 1

  Nqk = dim == 2 ? 1 : Nq

  Np = Nq * Nq * Nqk

  l_Q = MArray{Tuple{nstate}, FT}(undef)
  l_aux = MArray{Tuple{nauxstate}, FT}(undef)

  @inbounds @loop for e in (elems; blockIdx().x)
    @loop for n in (1:Np; threadIdx().x)
      @unroll for s = 1:nstate
        l_Q[s] = Q[n, s, e]
      end

      @unroll for s = 1:nauxstate
        l_aux[s] = auxstate[n, s, e]
      end

      f!(bl, Vars{vars_state(bl,FT)}(l_Q),
         Vars{vars_aux(bl,FT)}(l_aux), t)

      @unroll for s = 1:nauxstate
        auxstate[n, s, e] = l_aux[s]
      end
    end
  end
end

"""
    knl_indefinite_stack_integral!(::Val{dim}, ::Val{N}, ::Val{nstate},
                                            ::Val{nauxstate}, ::Val{nvertelem},
                                            int_knl!, Q, auxstate, vgeo, Imat,
                                            elems, ::Val{outstate}
                                           ) where {dim, N, nstate, nauxstate,
                                                    outstate, nvertelem}

Computational kernel: compute indefinite integral along the vertical stack

See [`DGBalanceLaw`](@ref) for usage.
"""
function knl_indefinite_stack_integral!(bl::BalanceLaw, ::Val{dim}, ::Val{N}, ::Val{nvertelem},
                                        Q, auxstate, vgeo, Imat,
                                        elems, ::Val{nout}
                                       ) where {dim, N, nvertelem, 
                                                nout}
  FT = eltype(Q)
  nstate = num_state(bl,FT)
  nauxstate = num_aux(bl,FT)

  Nq = N + 1
  Nqj = dim == 2 ? 1 : Nq

  l_Q = MArray{Tuple{nstate}, FT}(undef)
  l_aux = MArray{Tuple{nauxstate}, FT}(undef)
  l_knl = MArray{Tuple{nout, Nq}, FT}(undef)
  # note that k is the second not 4th index (since this is scratch memory and k
  # needs to be persistent across threads)
  l_int = @scratch FT (nout, Nq, Nq, Nqj) 2

  s_I = @shmem FT (Nq, Nq)

  @inbounds @loop for k in (1; threadIdx().z)
    @loop for i in (1:Nq; threadIdx().x)
      @unroll for n = 1:Nq
        s_I[i, n] = Imat[i, n]
      end
    end
  end
  @synchronize

  @inbounds @loop for eh in (elems; blockIdx().x)
    # Initialize the constant state at zero
    @loop for j in (1:Nqj; threadIdx().y)
      @loop for i in (1:Nq; threadIdx().x)
        @unroll for k in 1:Nq
          @unroll for s = 1:nout
            l_int[s, k, i, j] = 0
          end
        end
      end
    end
    # Loop up the stack of elements
    for ev = 1:nvertelem
      e = ev + (eh - 1) * nvertelem

      # Evaluate the integral kernel at each DOF in the slabk
      @loop for j in (1:Nqj; threadIdx().y)
        @loop for i in (1:Nq; threadIdx().x)
          # loop up the pencil
          @unroll for k in 1:Nq
            ijk = i + Nq * ((j-1) + Nqj * (k-1))
            Jc = vgeo[ijk, _JcV, e]
            @unroll for s = 1:nstate
              l_Q[s] = Q[ijk, s, e]
            end

            @unroll for s = 1:nauxstate
              l_aux[s] = auxstate[ijk, s, e]
            end

            integrate_aux!(bl, Vars{vars_integrals(bl, FT)}(view(l_knl, :, k)),
              Vars{vars_state(bl, FT)}(l_Q), Vars{vars_aux(bl,FT)}(l_aux))

            # multiply in the curve jacobian
            @unroll for s = 1:nout
              l_knl[s, k] *= Jc
            end
          end

          # Evaluate the integral up the element
          @unroll for s = 1:nout
            @unroll for k in 1:Nq
              @unroll for n in 1:Nq
                l_int[s, k, i, j] += s_I[k, n] * l_knl[s, n]
              end
            end
          end

          # Store out to memory and reset the background value for next element
          @unroll for k in 1:Nq
            ijk = i + Nq * ((j-1) + Nqj * (k-1))
            @unroll for ind_out = 1:nout
              auxstate[ijk, ind_out, e] = l_int[ind_out, k, i, j]
              l_int[ind_out, k, i, j] = l_int[ind_out, Nq, i, j]
            end
          end
        end
      end
    end
  end
  nothing
end

function knl_reverse_indefinite_stack_integral!(::Val{dim}, ::Val{N},
                                                ::Val{nvertelem}, auxstate, elems,
                                                ::Val{nout}
                                               ) where {dim, N, nvertelem,
                                                        nout}
  FT = eltype(auxstate)

  Nq = N + 1
  Nqj = dim == 2 ? 1 : Nq

  # note that k is the second not 4th index (since this is scratch memory and k
  # needs to be persistent across threads)
  l_T = MArray{Tuple{nout}, FT}(undef)
  l_V = MArray{Tuple{nout}, FT}(undef)

  @inbounds @loop for eh in (elems; blockIdx().x)
    # Initialize the constant state at zero
    @loop for j in (1:Nqj; threadIdx().y)
      @loop for i in (1:Nq; threadIdx().x)
        ijk = i + Nq * ((j-1) + Nqj * (Nq-1))
        et = nvertelem + (eh - 1) * nvertelem
        @unroll for s = 1:nout
          l_T[s] = auxstate[ijk, s, et]
        end

        # Loop up the stack of elements
        for ev = 1:nvertelem
          e = ev + (eh - 1) * nvertelem
          @unroll for k in 1:Nq
            ijk = i + Nq * ((j-1) + Nqj * (k-1))
            @unroll for s = 1:nout
              l_V[s] = auxstate[ijk, s, e]
            end
            @unroll for s = 1:nout
              auxstate[ijk, nout+s, e] = l_T[s] - l_V[s]
            end
          end
        end
      end
    end
  end
  nothing
end<|MERGE_RESOLUTION|>--- conflicted
+++ resolved
@@ -126,15 +126,10 @@
 
           # if source! !== nothing
           fill!(l_S, -zero(eltype(l_S)))
-<<<<<<< HEAD
-          source!(bl, Vars{vars_state(bl,FT)}(l_S), Vars{vars_state(bl,FT)}(l_Q),
-                  Vars{vars_aux(bl,FT)}(l_aux),
-                  Vars{vars_diffusive(bl,FT)}(l_Qvisc), t)
-=======
           source!(bl, Vars{vars_state(bl,FT)}(l_S),
                   Vars{vars_state(bl,FT)}(l_Q[:, i, j, k]),
-                  Vars{vars_aux(bl,FT)}(l_aux[:, i, j, k]), t)
->>>>>>> 56c81cde
+                  Vars{vars_aux(bl,FT)}(l_aux[:, i, j, k]),
+                  Vars{vars_diffusive(bl,FT)}(l_Qvisc), t)
 
           @unroll for s = 1:nstate
             l_rhs[s, i, j, k] += l_S[s]
