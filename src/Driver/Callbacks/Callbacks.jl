--- conflicted
+++ resolved
@@ -85,24 +85,9 @@
         estimated_remaining,
         normQ,
     )
-<<<<<<< HEAD
-    if isnan(normQ)
-        vs = vars(Q)
-        nan_fields = []
-        for ftc in flattened_tup_chain(vs)
-            i_var = varsindex(vs, ftc...)
-            if isnan(norm(Q[:, :, i_var]))
-                push!(nan_fields, join(string.(ftc), "."))
-            end
-        end
-        if !isempty(nan_fields)
-            error("Fields $(join(nan_fields, ", ", "and ")) have NaNs")
-        end
-=======
     if !isfinite(normQ)
         show_not_finite_fields(Q)
         error("norm(Q) is not finite")
->>>>>>> 4fbd57d7
     end
     return nothing
 end
