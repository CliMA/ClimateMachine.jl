--- conflicted
+++ resolved
@@ -428,6 +428,7 @@
 function config_cfsites(FT, N, resolution, xmax, ymax, zmax, hfls, hfss, T_sfc)
     # Boundary Conditions
     u_star = FT(0.28)
+    zeroflux = FT(0)
     model = AtmosModel{FT}(
         AtmosLESConfigType,
         param_set;
@@ -463,7 +464,6 @@
         fast_method = LSRK144NiegemannDiehlBusch,
         timestep_ratio = 10,
     )
-    imex_solver = ClimateMachine.IMEXSolverType()
     config = ClimateMachine.AtmosLESConfiguration(
         forcingfile*"_$groupid",
         N,
@@ -487,9 +487,7 @@
                 interval, driver_config.name; 
                 writer=writer
              )
-    core_dgngrp = setup_atmos_core_diagnostics("2500steps", 
-                                               driver_config.name)
-    return ClimateMachine.DiagnosticsConfiguration([dgngrp, core_dgngrp])
+    return ClimateMachine.DiagnosticsConfiguration([dgngrp])
 end
 
 function main()
@@ -505,20 +503,14 @@
     Δv = FT(20)
     resolution = (Δh, Δh, Δv)
     # Domain extents
-<<<<<<< HEAD
-    xmax = FT(2000)
-    ymax = FT(2000)
-=======
     xmax = FT(5000)
     ymax = FT(5000)
->>>>>>> 277dbe23
     zmax = FT(4000)
     # Simulation time
     t0 = FT(0)
     timeend = FT(3600 * 6)
     # Courant number
     CFL = FT(10)
-    CFL_IMEX = FT(0.90)
 
     # Execute the get_gcm_info function
     (
